#include "workspace_methods.h"

#include <mystring.h>

#include <exception>
#include <iomanip>
#include <limits>
#include <optional>
#include <sstream>
#include <stdexcept>
#include <string>

#include "enums.h"
#include "workspace_agendas.h"
#include "workspace_meta_methods.h"
#include "workspace_variables.h"

#if defined(__clang__)
#pragma clang optimize off
#endif

bool WorkspaceMethodInternalRecord::has_any() const {
  const auto cmp = Cmp::eq("Any");
  return std::ranges::any_of(gout_type, cmp) +
         std::ranges::any_of(gin_type, cmp);
}

bool WorkspaceMethodInternalRecord::has_overloads() const {
  for (auto& str : gout_type) {
    if (std::any_of(str.begin(), str.end(), Cmp::eq(','))) return true;
  }

  for (auto& str : gin_type) {
    if (std::any_of(str.begin(), str.end(), Cmp::eq(','))) return true;
  }

  return false;
}

std::string WorkspaceMethodInternalRecord::docstring() const try {
  std::stringstream os;

  os << "/** " << desc << "\n";
  if (pass_workspace) os << "  @param[in] ws Workspace reference\n";

  for (auto& str : out) {
    if (std::any_of(
            in.begin(), in.end(), [&str](auto& var) { return str == var; }))
      os << "  @param[inout] " << str << " As WSV" << '\n';
    else
      os << "  @param[out] " << str << " As WSV" << '\n';
  }

  for (std::size_t i = 0; i < gout.size(); i++) {
    os << "  @param[out] " << gout[i] << " " << gout_desc[i] << '\n';
  }

  for (auto& str : in) {
    if (std::any_of(
            out.begin(), out.end(), [&str](auto& var) { return str == var; }))
      continue;
    os << "  @param[in] " << str << " As WSV" << '\n';
  }

  for (std::size_t i = 0; i < gin.size(); i++) {
    os << "  @param[in] " << gin[i] << " " << gin_desc[i] << '\n';
  }

  os << " */";

  return os.str();
} catch (std::exception& e) {
  throw std::runtime_error("Error in meta-function docstring():\n\n" +
                           std::string(e.what()));
}

std::vector<std::vector<std::string>>
WorkspaceMethodInternalRecord::generic_overloads() const {
  const auto cmp = Cmp::eq(',');

  std::vector<std::vector<std::string>> genvar;

  for (auto& str : gout_type) {
    if (std::any_of(str.begin(), str.end(), cmp))
      genvar.push_back(split(str, ","));
    else
      genvar.push_back(std::vector<std::string>{str});
  }

  for (auto& str : gin_type) {
    if (std::any_of(str.begin(), str.end(), cmp))
      genvar.push_back(split(str, ","));
    else
      genvar.push_back(std::vector<std::string>{str});
  }

  for (auto& v : genvar) {
    for (auto& s : v) {
      trim(s);
    }
  }

  return genvar;
}

std::string WorkspaceMethodInternalRecord::header(const std::string& name,
                                                  int overload) const try {
  const static auto wsv = internal_workspace_variables();
  const static auto wsa = internal_workspace_agendas();

  const std::string spaces(name.size() + 6, ' ');

  const auto overloads = generic_overloads();
  int GVAR             = 0;

  std::stringstream os;

  if (has_any()) {
    os << "template <WorkspaceGroup T>\n";
  }

  os << "void " << name << '(';

  bool first = true;
  if (pass_workspace) {
    os << "const Workspace& ws";
    first = false;
  }

  for (auto& str : out) {
    auto wsv_ptr = wsv.find(str);
    if (wsv_ptr != wsv.end()) {
      os << comma(first, spaces) << wsv_ptr->second.type << "& " << str;
      continue;
    }

    auto wsa_ptr = wsa.find(str);
    if (wsa_ptr != wsa.end()) {
      if (wsa_ptr->second.array)
        os << comma(first, spaces) << "ArrayOfAgenda"
           << "& " << str;
      else
        os << comma(first, spaces) << "Agenda"
           << "& " << str;
      continue;
    }

    throw std::runtime_error("WorkspaceMethodInternalRecord::header " + name);
  }

  for (const auto& i : gout) {
    os << comma(first, spaces)
       << any(overloads[GVAR][std::min<int>(
              overload, static_cast<int>(overloads[GVAR].size() - 1))])
       << "& " << i;
    GVAR++;
  }

  for (auto& str : in) {
    if (std::any_of(
            out.begin(), out.end(), [&str](auto& var) { return str == var; }))
      continue;

    auto wsv_ptr = wsv.find(str);
    if (wsv_ptr != wsv.end()) {
      os << comma(first, spaces) << "const " << wsv_ptr->second.type << "& "
         << str;
      continue;
    }

    auto wsa_ptr = wsa.find(str);
    if (wsa_ptr != wsa.end()) {
      if (wsa_ptr->second.array)
        os << comma(first, spaces) << "const ArrayOfAgenda"
           << "& " << str;
      else
        os << comma(first, spaces) << "const Agenda"
           << "& " << str;
      continue;
    }

    throw std::runtime_error("WorkspaceMethodInternalRecord::header " + name);
  }

  for (const auto& i : gin) {
    os << comma(first, spaces) << "const "
       << any(overloads[GVAR][std::min<int>(
              overload, static_cast<int>(overloads[GVAR].size() - 1))])
       << "& " << i;
    GVAR++;
  }

  os << ")";

  return os.str();
} catch (std::exception& e) {
  throw std::runtime_error(var_string("Error in meta-function header(",
                                      '"',
                                      name,
                                      '"',
                                      ", ",
                                      overload,
                                      "):\n\n",
                                      e.what()));
}

int WorkspaceMethodInternalRecord::count_overloads() const try {
  const auto overloads = generic_overloads();
  int g                = 1;
  for (auto& x : overloads) {
    int ng = static_cast<int>(x.size());
    if (ng == 1) continue;
    if (g != ng and g != 1)
      throw std::runtime_error("Inconsistent number of overloads");
    g = ng;
  }
  return g;
} catch (std::exception& e) {
  throw std::runtime_error("Error in meta-function count_overloads():\n\n" +
                           std::string(e.what()));
}

std::string WorkspaceMethodInternalRecord::call(const std::string& name) const
    try {
  const std::string spaces(6, ' ');

  std::stringstream os;

  os << name << "(\n      ";

  bool first = true;
  if (pass_workspace) {
    os << "ws";
    first = false;
  }

  for (auto& str : out) {
    os << comma(first, spaces) << str;
  }

  for (const auto& i : gout) {
    os << comma(first, spaces) << i;
  }

  for (auto& str : in) {
    if (std::any_of(
            out.begin(), out.end(), [&str](auto& var) { return str == var; }))
      continue;

    os << comma(first, spaces) << str;
  }

  for (const auto& i : gin) {
    os << comma(first, spaces) << i;
  }

  os << ");";

  return os.str();
} catch (std::exception& e) {
  throw std::runtime_error(var_string(
      "Cannot create call of method ", '"', name, '"', ":\n\n", e.what()));
}

std::unordered_map<std::string, WorkspaceMethodInternalRecord>
internal_workspace_methods_create() try {
  std::unordered_map<std::string, WorkspaceMethodInternalRecord> wsm_data;

  for (auto& [agname, ag] : internal_workspace_agendas()) {
    std::vector<std::string> input = ag.input;
    input.push_back(agname);
    wsm_data[agname + "Execute"] = {
        .desc   = "Executes *" + agname + "*, see it for more details\n",
        .author = {"``Automatically Generated``"},
        .out    = ag.output,
        .in     = input,
        .pass_workspace = true,
    };
  }

  wsm_data["Ignore"] = {
      .desc      = R"--(Ignore a workspace variable.

This method is handy for use in agendas in order to suppress warnings
about unused input workspace variables. What it does is: Nothing!
In other words, it just ignores the variable it is called on.

This method can ignore any workspace variable you want.
)--",
      .author    = {"Stefan Buehler"},
      .gin       = {"input"},
      .gin_type  = {"Any"},
      .gin_value = {std::nullopt},
      .gin_desc  = {R"--(Variable to be ignored.)--"},
  };

  wsm_data["surface_fieldSetPlanetEllipsoid"] = {
      .desc =
          R"--(Sets the planet base surface field

See *PlanetOrMoonType* for valid ``option``.
)--",
      .author    = {"Richard Larsson"},
      .out       = {"surface_field"},
      .gin       = {"option"},
      .gin_type  = {"String"},
      .gin_value = {std::nullopt},
      .gin_desc  = {R"--(Choice of planet or moon)--"},
  };

  wsm_data["ReadXML"] = {
      .desc      = R"--(Reads a workspace variable from an XML file.

This method can read variables of any group.

If the filename is omitted, the variable is read
from <basename>.<variable_name>.xml.
If the given filename does not exist, this method will
also look for files with an added .xml, .xml.gz and .gz extension
)--",
      .author    = {"Oliver Lemke"},
      .gout      = {"output"},
      .gout_type = {"Any"},
      .gout_desc = {R"--(Variable to be read.)--"},
      .gin       = {"filename"},
      .gin_type  = {"String"},
      .gin_value = {String("")},
      .gin_desc  = {R"--(Name of the XML file.)--"},
  };

  wsm_data["ReadXMLIndexed"] = {
      .desc      = R"--(As *ReadXML*, but reads indexed file names.

The variable is read from a file with name::

   <filename>.<file_index>.xml.

where <file_index> is the value of ``file_index``.

This means that ``filename`` shall here not include the .xml
extension. Omitting filename works as for *ReadXML*.
)--",
      .author    = {"Oliver Lemke"},
      .gout      = {"output"},
      .gout_type = {"Any"},
      .gout_desc = {R"--(Workspace variable to be read.)--"},
      .gin       = {"file_index", "filename", "digits"},
      .gin_type  = {"Index", "String", "Index"},
      .gin_value = {std::nullopt, String(""), Index{0}},
      .gin_desc =
          {R"--(Index of the file to read.)--",
           R"--(File name. See above.)--",
           R"--(Equalize the widths of all numbers by padding with zeros as necessary. 0 means no padding (default).)--"},
  };

  wsm_data["absorption_xsec_fit_dataReadSpeciesSplitCatalog"] = {
      .desc      = R"--(Reads HITRAN Crosssection coefficients

Reads coefficient files for HITRAN Xsec species defined
in *absorption_species*.
)--",
      .author    = {"Oliver Lemke"},
      .out       = {"absorption_xsec_fit_data"},
      .in        = {"absorption_species"},
      .gin       = {"basename"},
      .gin_type  = {"String"},
      .gin_value = {std::nullopt},
      .gin_desc  = {R"--(Basepath to the files)--"},
  };

  wsm_data["tessem_nnReadAscii"] = {
      .desc =
          R"--(Reads the initialization data for the TESSEM NeuralNet from an ASCII file.
)--",
      .author    = {"Oliver Lemke"},
      .gout      = {"tessem_nn"},
      .gout_type = {"TessemNN"},
      .gout_desc = {R"--(Tessem NeuralNet configuration.)--"},
      .gin       = {"filename"},
      .gin_type  = {"String"},
      .gin_value = {std::nullopt},
      .gin_desc =
          {R"--(NeuralNet parameters file as provided in the TESSEM 2 distribution.)--"},
  };

  wsm_data["Touch"] = {
      .desc      = R"--(As *Ignore* but for agenda output.

This method is handy for use in agendas in order to suppress
warnings about not-produced output workspace variables.

What it does, in case the variable is initialized already, is:
Nothing!
In case the variable is not yet initialized, it is set to NaN.
)--",
      .author    = {"Oliver Lemke"},
      .gout      = {"input"},
      .gout_type = {"Any"},
      .gout_desc = {R"--(Variable to do nothing with.)--"},
  };

  wsm_data["WignerInit"] = {
      .desc      = R"--(Initialize the Wigner tables

The default values take about 1 Gb memory.

The static data is kept in an external library and is therefore
only available inside ARTS.  Nevertheless, this must be set by
the application because any default value might be too small or
too large for the needs of any one application.
)--",
      .author    = {"Richard Larsson"},
      .gin       = {"fast_wigner_stored_symbols",
                    "largest_wigner_symbol_parameter",
                    "symbol_type"},
      .gin_type  = {"Index", "Index", "Index"},
      .gin_value = {Index{20000000}, Index{250}, Index{6}},
      .gin_desc =
          {R"--(Number of stored symbols possible before replacements)--",
           R"--(Largest symbol used for initializing factorials (e.g., largest J or L))--",
           "Type of symbol (3 or 6)"},
  };

  wsm_data["WignerUnload"] = {
      .desc =
          R"--(Unloads the Wigner tables from static data (see *WignerInit*)
)--",
      .author = {"Richard Larsson"},
  };

  wsm_data["WriteBuiltinPartitionFunctionsXML"] = {
      .desc      = R"--(Writes all the builtin partition functions to file.

All available partition functions are written to files in the select format
in the select directory

The temperature will be linearly spaced between [Tlow, Tupp] with N values

See *FileType* for valid ``output_file_format``.
)--",
      .author    = {"Richard Larsson"},
      .gin       = {"output_file_format", "dir", "Tlow", "Tupp", "N"},
      .gin_type  = {"String", "String", "Numeric", "Numeric", "Index"},
      .gin_value = {String{"ascii"},
                    std::nullopt,
                    std::nullopt,
                    std::nullopt,
                    std::nullopt},
      .gin_desc  = {"The format of the output",
                    R"--(The directory to write the data towards)--",
                    R"--(The lowest temperature)--",
                    R"--(The highest temperature)--",
                    R"--(The number of temperature points)--"},
  };

  wsm_data["WriteXML"] = {
      .desc      = R"--(Writes a workspace variable to an XML file.

This method can write variables of any group.

If the filename is omitted, the variable is written
to <basename>.<variable_name>.xml.
If no_clobber is set to 1, an increasing number will be
appended to the filename if the file already exists.

See *FileType* for valid ``output_file_format``.
)--",
      .author    = {"Oliver Lemke"},
      .gin       = {"output_file_format", "input", "filename", "no_clobber"},
      .gin_type  = {"String", "Any", "String", "Index"},
      .gin_value = {String("ascii"), std::nullopt, String(""), Index{0}},
      .gin_desc =
          {"The format of the output",
           R"--(Variable to be saved.)--",
           R"--(Name of the XML file.)--",
           R"--(0: Overwrite existing files, 1: Use unique filenames)--"},
  };

  wsm_data["WriteXMLIndexed"] = {
      .desc   = R"--(As *WriteXML*, but creates indexed file names.

The variable is written to a file with name::

  <filename>.<file_index>.xml.

where <file_index> is the value of ``file_index``.

This means that ``filename`` shall here not include the .xml
extension. Omitting filename works as for *WriteXML*.

See *FileType* for valid ``output_file_format``.
)--",
      .author = {"Patrick Eriksson, Oliver Lemke"},
      .gin =
          {"output_file_format", "file_index", "input", "filename", "digits"},
      .gin_type = {"String", "Index", "Any", "String", "Index"},
      .gin_value =
          {String("ascii"), std::nullopt, std::nullopt, String(""), Index{0}},
      .gin_desc =
          {"The format of the output",
           R"--(Index number for files.)--",
           R"--(Workspace variable to be saved.)--",
           R"--(File name. See above.)--",
           R"--(Equalize the widths of all numbers by padding with zeros as necessary. 0 means no padding (default).)--"},
  };

  wsm_data["absorption_cia_dataAddCIARecord"] = {
      .desc =
          R"--(Takes CIARecord as input and appends the results in the appropriate place.

If CIARecord has same species as species in *absorption_cia_data*, then the array
position is used to append all of the CIARecord into the array.  If clobber
evaluates as true, cia_record overwrites the appropriate *absorption_cia_data*.  If
species in cia_record are not in *absorption_cia_data*, the CIARecord is pushed back.
)--",
      .author    = {"Richard Larsson"},
      .out       = {"absorption_cia_data"},
      .in        = {"absorption_cia_data"},
      .gin       = {"cia_record", "clobber"},
      .gin_type  = {"CIARecord", "Index"},
      .gin_value = {std::nullopt, Index{0}},
      .gin_desc  = {R"--(CIA record to append to *absorption_cia_data*.)--",
                    R"--(If true, the new input clobbers the old cia data.)--"},
  };

  wsm_data["absorption_cia_dataReadFromCIA"] = {
      .desc =
          R"--(Read data from a CIA data file for all CIA molecules defined
in *absorption_species*.

The units in the HITRAN file are:
 - Frequency: cm^(-1)
 - Binary absorption cross-section: cm^5 molec^(-2)

Upon reading we convert this to the ARTS internal SI units 
of Hz and m^5 molec^(-2).
)--",
      .author    = {"Oliver Lemke"},
      .out       = {"absorption_cia_data"},
      .in        = {"absorption_species"},
      .gin       = {"catalogpath"},
      .gin_type  = {"String"},
      .gin_value = {std::nullopt},
      .gin_desc  = {R"--(Path to the CIA catalog directory.)--"},
  };

  wsm_data["absorption_cia_dataReadFromXML"] = {
      .desc =
          R"--(Read data from a CIA XML file and check that all CIA tags defined
in *absorption_species* are present in the file.

The units of the data are described in *absorption_cia_dataReadFromCIA*.
)--",
      .author    = {"Oliver Lemke"},
      .out       = {"absorption_cia_data"},
      .in        = {"absorption_species"},
      .gin       = {"filename"},
      .gin_type  = {"String"},
      .gin_value = {String("")},
      .gin_desc  = {R"--(Name of the XML file.)--"},
  };

  wsm_data["absorption_cia_dataReadSpeciesSplitCatalog"] = {
      .desc      = R"--(Reads a species split CIA dataset.
)--",
      .author    = {"Richard Larsson"},
      .out       = {"absorption_cia_data"},
      .in        = {"absorption_species"},
      .gin       = {"basename", "robust"},
      .gin_type  = {"String", "Index"},
      .gin_value = {std::nullopt, Index{0}},
      .gin_desc =
          {R"--(The path to the split catalog files)--",
           R"--(Flag to continue in case nothing is found [0 throws, 1 continues])--"},
  };

  wsm_data["abs_lines_per_speciesReadSpeciesSplitCatalog"] = {
      .desc =
          R"--(Reads old style catalog but only for *absorption_species*
)--",
      .author    = {"Richard Larsson"},
      .gout      = {"abs_lines_per_species"},
      .gout_type = {"ArrayOfArrayOfAbsorptionLines"},
      .gout_desc = {R"--(Absorption lines per species)--"},
      .in        = {"absorption_species"},
      .gin       = {"basename", "robust"},
      .gin_type  = {"String", "Index"},
      .gin_value = {std::nullopt, Index{0}},
      .gin_desc =
          {R"--(The path to the split catalog files)--",
           R"--(Flag to continue in case nothing is found [0 throws, 1 continues])--"},
  };

  wsm_data["absorption_predefined_model_dataReadSpeciesSplitCatalog"] = {
      .desc =
          R"--(Reads *absorption_predefined_model_data* catalog but only for *absorption_species*

If ``name_missing`` is true, missing models are set to named model, which is the most
common form of a predefined model.
)--",
      .author    = {"Richard Larsson"},
      .out       = {"absorption_predefined_model_data"},
      .in        = {"absorption_species"},
      .gin       = {"basename", "name_missing"},
      .gin_type  = {"String", "Index"},
      .gin_value = {std::nullopt, Index{1}},
      .gin_desc  = {R"--(The path to the split catalog files)--",
                    R"--(Flag to name models that are missing)--"},
  };

  wsm_data["absorption_bandsFromAbsorbtionLines"] = {
      .desc      = R"--(Gets modern line catalog from old style
)--",
      .author    = {"Richard Larsson"},
      .out       = {"absorption_bands"},
      .in        = {"absorption_species"},
      .gin       = {"abs_lines_per_species"},
      .gin_type  = {"ArrayOfArrayOfAbsorptionLines"},
      .gin_value = {std::nullopt},
      .gin_desc  = {R"--(Absorption lines per species)--"},
  };

  wsm_data["absorption_lookup_table_dataAdapt"] = {
      .desc =
          R"--(Adapts a gas absorption lookup table to the current calculation.

The lookup table can contain more species and more frequencies than
are needed for the current calculation. This method cuts down the
table in memory, so that it contains just what is needed. Also, the
species in the table are brought in the same order as the species in
the current calculation.

Of course, the method also performs quite a lot of checks on the
table. If something is not ok, a runtime error is thrown.
)--",
      .author = {"Stefan Buehler"},
      .out    = {"absorption_lookup_table_data"},
      .in     = {"absorption_lookup_table_data",
                 "absorption_species",
                 "frequency_grid"},
  };

  wsm_data["absorption_lookup_table_dataInit"] = {
      .desc   = R"--(Creates an empty gas absorption lookup table.

This is mainly there to help developers. For example, you can write
the empty table to an XML file, to see the file format.
)--",
      .author = {"Stefan Buehler"},
      .out    = {"absorption_lookup_table_data"},
  };

  wsm_data["absorption_speciesAdd"] = {
      .desc   = R"--(Adds species tag groups to the list of absorption species.

This WSM is similar to *absorption_speciesSet*, the only difference is that
this method appends species to an existing list of absorption species instead
of creating the whole list.

See *absorption_speciesSet* for details on how tags are defined and examples of
how to input them in the control file.
)--",
      .author = {"Stefan Buehler"},
      .out    = {"absorption_species"},
      .in     = {"absorption_species"},
      .gin    = {"species"},
      .gin_type  = {"ArrayOfString"},
      .gin_value = {std::nullopt},
      .gin_desc =
          {R"--(Specify one String for each tag group that you want to add. Inside the String, separate the tags by commas (plus optional blanks).)--"},
  };

  wsm_data["absorption_speciesDefineAll"] = {
      .desc   = R"--(Sets *absorption_species* [i][0] to all species in ARTS
)--",
      .author = {"Richard Larsson"},
      .out    = {"absorption_species"},
  };

  wsm_data["absorption_speciesDefineAllInScenario"] = {
      .desc =
          R"--(Define one tag group for each species known to ARTS and included in an
atmospheric scenario.

You can use this as an alternative to *absorption_speciesSet* if you want to make an
absorption calculation that is as complete as possible. The method
goes through all defined species and tries to open the VMR file. If
this works the tag is included, otherwise it is skipped.
)--",
      .author    = {"Stefan Buehler"},
      .out       = {"absorption_species"},
      .gin       = {"basename"},
      .gin_type  = {"String"},
      .gin_value = {std::nullopt},
      .gin_desc =
          {R"--(The name and path of a particular atmospheric scenario. For example: /pool/lookup2/arts-data/atmosphere/fascod/tropical)--"},
  };

  wsm_data["absorption_speciesInit"] = {
      .desc   = R"--(Sets  *absorption_species* to be empty.
)--",
      .author = {"Stefan Buehler"},
      .out    = {"absorption_species"},
  };

  wsm_data["absorption_speciesSet"] = {
      .desc      = R"--(Set up a list of absorption species tag groups.

Workspace variables like *absorption_species* contain several tag
groups. Each tag group contains one or more tags. This method converts
descriptions of tag groups given in the keyword to the ARTS internal
representation (an *ArrayOfArrayOfSpeciesTag*). A tag group selects
spectral features which belong to the same species.

A tag is defined in terms of the name of the species, isotopologue, and a
range of frequencies. Species are named after the standard chemical
names, e.g., ``"O3"``. Isotopologues are given by the last digit of the atomic
weight, i.g., ``"O3-668"`` for the asymmetric ozone molecule including an
oxygen 18 atom. Groups of transitions are specified by giving a lower
and upper limit of a frequency range, e.g., ``"O3-666-500e9-501e9"``.

To turn on Zeeman calculation for a species, ``"-Z"`` may be appended
to its name: ``"O2-Z"`` or ``"O2-Z-66"``

The symbol ``"*"`` acts as a wild card. Furthermore, frequency range or
frequency range and isotopologue may be omitted.

Finally, instead of the isotopologue the special letter ``"nl"`` may be given,
e.g., ``"H2O-nl"``. This means that no absorption at all is associated
with this tag. (It is not quite clear if this feature is useful for
anything right now.)

Example:

>>> species = [ "O3-666-500e9-501e9, O3-686", "O3", "H2O-PWR98" ]

   The first tag group selects all O3-666 lines between 500 and
   501 GHz plus all O3-686 lines. 

   The second tag group selects all remaining O3 transitions.

   The third tag group selects H2O, with one of the complete
   absorption models (Rosenkranz 98). No spectrocopic line catalogue
   data will be used for that third tag group.  For more available full
   absorption models see *propagation_matrixAddPredefined*

   Note that order of tag groups in the species list matters. In our
   example, changing the order of the first two tag group will give
   different results: as ``"O3"`` already selects all O3 transitions,
   no lines will remain to be selected by the
   ``"O3-666-500e9-501e9, O3-686"`` tag.

For CIA species the tag consists of the two involved species and
a dataset index. CIA species can be defined for multiple regions
The dataset index determines which region to use from the corresponding
CIARecord in *absorption_cia_data*.

Example

>>> species = [ "N2-CIA-N2-0, N2-CIA-N2-1" ]

For Hitran cross section species the tag consists of the species and
the tagtype XFIT, e.g. CFC11-XFIT. The data for the species must be
available in the *absorption_xsec_fit_data* variable.
)--",
      .author    = {"Stefan Buehler"},
      .out       = {"absorption_species"},
      .gin       = {"species"},
      .gin_type  = {"ArrayOfString"},
      .gin_value = {std::nullopt},
      .gin_desc =
          {R"--(Specify one String for each tag group that you want to create. Inside the String, separate the tags by commas (plus optional blanks).)--"},
  };

  wsm_data["atmospheric_fieldIGRF"] = {
      .desc      = R"--(Use IGRF to compute the magnetic field at each point.

The IGRF model is a model of the Earth's magnetic field. It is based on
spherical harmonics and is only valid for a limited time period.
)--",
      .author    = {"Richard Larsson"},
      .out       = {"atmospheric_field"},
      .in        = {"atmospheric_field"},
      .gin       = {"time"},
      .gin_type  = {"Time"},
      .gin_value = {Time{}},
      .gin_desc  = {"Time of data to use"},
  };

  wsm_data["atmospheric_fieldInit"] = {
      .desc =
          R"--(Initialize the atmospheric field with some altitude and isotopologue ratios

See *IsoRatioOption* for valid ``default_isotopologue``.
)--",
      .author    = {"Richard Larsson"},
      .out       = {"atmospheric_field"},
      .gin       = {"toa", "default_isotopologue"},
      .gin_type  = {"Numeric", "String"},
      .gin_value = {std::nullopt, String{"Builtin"}},
      .gin_desc  = {R"--(Top of atmosphere altitude [m].)--",
                    "Default option for the isotopologue ratios"},
  };

  wsm_data["atmospheric_pointInit"] = {
      .desc =
          R"--(Initialize an atmospheric point with some isotopologue ratios

See *IsoRatioOption* for valid ``default_isotopologue``.
)--",
      .author    = {"Richard Larsson"},
      .out       = {"atmospheric_point"},
      .gin       = {"default_isotopologue"},
      .gin_type  = {"String"},
      .gin_value = {String{"Builtin"}},
      .gin_desc  = {"Default option for the isotopologue ratios"},
  };

  wsm_data["atmospheric_fieldRescalePopulationLevels"] = {
      .desc =
          R"--(Rescale NLTE field to expected total distribution amongst levels
)--",
      .author    = {"Richard Larsson"},
      .out       = {"atmospheric_field"},
      .in        = {"atmospheric_field"},
      .gin       = {"s"},
      .gin_type  = {"Numeric"},
      .gin_value = {std::nullopt},
      .gin_desc  = {R"--(Scaling (e.g., 0.75 for only orth-water on Earth))--"},
  };

  wsm_data["transmission_matrix_backgroundFromPathPropagationBack"] = {
      .desc =
          R"--(Sets *transmission_matrix_background* to back of *ray_path_transmission_matrix_cumulative*
)--",
      .author = {"Richard Larsson"},
      .out    = {"transmission_matrix_background"},
      .in     = {"ray_path_transmission_matrix_cumulative"},
  };

  wsm_data["transmission_matrix_backgroundFromPathPropagationFront"] = {
      .desc =
          R"--(Sets *transmission_matrix_background* to front of *ray_path_transmission_matrix_cumulative*
)--",
      .author = {"Richard Larsson"},
      .out    = {"transmission_matrix_background"},
      .in     = {"ray_path_transmission_matrix_cumulative"},
  };

  wsm_data["spectral_radiance_observer_agendaSet"] = {
      .desc      = R"--(Sets *spectral_radiance_space_agenda*

See *spectral_radiance_space_agendaPredefined* for valid ``option``
)--",
      .author    = {"Richard Larsson"},
      .out       = {"spectral_radiance_observer_agenda"},
      .gin       = {"option"},
      .gin_type  = {"String"},
      .gin_value = {std::nullopt},
      .gin_desc  = {R"--(Default agenda option (see description))--"},
  };

  wsm_data["ray_path_zeeman_magnetic_fieldFromPath"] = {
      .desc      = R"--(Sets A path of Zeeman effec magnetic field properties.

This will return a list of magnetic field properties along the path.
The magnetic properties in Zeeman coordinates are the absolute strength [H],
the angle between the magnetic field and the line of sight [theta], and the
the rotation of the magnetic field in the plane perpendicular to the line of
sight [eta].
)--",
      .author    = {"Richard Larsson"},
      .gout      = {"ray_path_zeeman_magnetic_field"},
      .gout_type = {"ArrayOfVector3"},
      .gout_desc = {R"--(Along-the-path [H, theta, eta])--"},
      .in        = {"ray_path", "ray_path_atmospheric_point"},
  };

  wsm_data["ray_path_observer_agendaSet"] = {
      .desc      = R"--(Sets *ray_path_observer_agenda*

See *ray_path_observer_agendaPredefined* for valid ``option``
)--",
      .author    = {"Richard Larsson"},
      .out       = {"ray_path_observer_agenda"},
      .gin       = {"option"},
      .gin_type  = {"String"},
      .gin_value = {std::nullopt},
      .gin_desc  = {R"--(Default agenda option (see description))--"},
  };

  wsm_data["spectral_radiance_space_agendaSet"] = {
      .desc      = R"--(Sets *spectral_radiance_space_agenda*

See *spectral_radiance_space_agendaPredefined* for valid ``option``
)--",
      .author    = {"Richard Larsson"},
      .out       = {"spectral_radiance_space_agenda"},
      .gin       = {"option"},
      .gin_type  = {"String"},
      .gin_value = {std::nullopt},
      .gin_desc  = {R"--(Default agenda option (see description))--"},
  };

  wsm_data["spectral_radiance_surface_agendaSet"] = {
      .desc      = R"--(Sets *spectral_radiance_surface_agenda*

See *spectral_radiance_surface_agendaPredefined* for valid ``option``
)--",
      .author    = {"Richard Larsson"},
      .out       = {"spectral_radiance_surface_agenda"},
      .gin       = {"option"},
      .gin_type  = {"String"},
      .gin_value = {std::nullopt},
      .gin_desc  = {R"--(Default agenda option (see description))--"},
  };

  wsm_data["ecs_dataAddMakarov2020"] = {
      .desc   = R"--(Sets the O2-66 microwave band data for ECS.
)--",
      .author = {"Richard Larsson"},
      .out    = {"ecs_data"},
      .in     = {"ecs_data"},
  };

  wsm_data["ecs_dataAddTran2011"] = {
      .desc   = R"--(Sets the CO2-626, CO2-628, and CO2-636 band data for ECS.

Sets CO2 species
)--",
      .author = {"Richard Larsson"},
      .out    = {"ecs_data"},
      .in     = {"ecs_data"},
  };

  wsm_data["ecs_dataAddRodrigues1997"] = {
      .desc   = R"--(Sets the CO2-626, CO2-628, and CO2-636 band data for ECS.

Sets N2 and O2 speces
)--",
      .author = {"Richard Larsson"},
      .out    = {"ecs_data"},
      .in     = {"ecs_data"},
  };

  wsm_data["ecs_dataInit"] = {
      .desc   = R"--(Resets/initializes the ECS data.
)--",
      .author = {"Richard Larsson"},
      .out    = {"ecs_data"},
  };

  wsm_data["ecs_dataAddMeanAir"] = {
      .desc      = R"--(Sets ECS data for air from other data if available.
)--",
      .author    = {"Richard Larsson"},
      .out       = {"ecs_data"},
      .in        = {"ecs_data"},
      .gin       = {"vmrs", "species"},
      .gin_type  = {"Vector", "ArrayOfSpeciesEnum"},
      .gin_value = {std::nullopt, std::nullopt},
      .gin_desc  = {R"--(VMRs of air species)--", R"--(Air species)--"},
  };

  wsm_data["frequency_gridFromGasAbsLookup"] = {
      .desc =
          R"--(Sets *frequency_grid* to the frequency grid of *absorption_lookup_table_data*.

Must be called between importing/creating raw absorption table and
call of *absorption_lookup_table_dataAdapt*.
)--",
      .author = {"Stefan Buehler"},
      .out    = {"frequency_grid"},
      .in     = {"absorption_lookup_table_data"},
  };

  wsm_data["ray_path_atmospheric_pointFromPath"] = {
      .desc   = R"--(Gets the atmospheric points along the path.
)--",
      .author = {"Richard Larsson"},
      .out    = {"ray_path_atmospheric_point"},
      .in     = {"ray_path", "atmospheric_field"},
  };

  wsm_data["ray_path_transmission_matrix_cumulativeFromPath"] = {
      .desc =
          R"--(Sets *ray_path_transmission_matrix_cumulative* by forward iteration of *ray_path_transmission_matrix*
)--",
      .author = {"Richard Larsson"},
      .out    = {"ray_path_transmission_matrix_cumulative"},
      .in     = {"ray_path_transmission_matrix"},
  };

  wsm_data["ray_path_frequency_gridFromPath"] = {
      .desc      = R"--(Gets the frequency grid along the path.
)--",
      .author    = {"Richard Larsson"},
      .out       = {"ray_path_frequency_grid"},
      .in        = {"frequency_grid", "ray_path", "ray_path_atmospheric_point"},
      .gin       = {"rte_alonglos_v"},
      .gin_type  = {"Numeric"},
      .gin_value = {Numeric{0.0}},
      .gin_desc =
          {R"--(Velocity along the line-of-sight to consider for a RT calculation.)--"},
  };

  wsm_data["ray_path_propagation_matrixFromPath"] = {
      .desc =
          R"--(Gets the propagation matrix and non-LTE source term along the path.

The calculations are in parallel if the program is not in parallel already.
)--",
      .author         = {"Richard Larsson"},
      .out            = {"ray_path_propagation_matrix",
                         "ray_path_propagation_matrix_source_vector_nonlte",
                         "ray_path_propagation_matrix_jacobian",
                         "ray_path_propagation_matrix_source_vector_nonlte_jacobian"},
      .in             = {"propagation_matrix_agenda",
                         "jacobian_targets",
                         "ray_path_frequency_grid",
                         "ray_path",
                         "ray_path_atmospheric_point"},
      .pass_workspace = true,
  };

  wsm_data["ray_path_propagation_matrix_scatteringFromPath"] = {
      .desc =
          R"--(Gets the propagation matrix for scattering along the path.

The calculations are in parallel if the program is not in parallel already.
)--",
      .author         = {"Richard Larsson"},
      .out            = {"ray_path_propagation_matrix_scattering"},
      .in             = {"propagation_matrix_scattering_agenda",
                         "ray_path_frequency_grid",
                         "ray_path_atmospheric_point"},
      .pass_workspace = true,
  };

  wsm_data["ray_path_propagation_matrixAddScattering"] = {
      .desc =
          R"--(Adds the scattering part of the propagation matrix to the rest along the path.

The calculations are in parallel if the program is not in parallel already.
)--",
      .author = {"Richard Larsson"},
      .out    = {"ray_path_propagation_matrix"},
      .in     = {"ray_path_propagation_matrix",
                 "ray_path_propagation_matrix_scattering"},
  };

  wsm_data["ray_path_spectral_radiance_sourceAddScattering"] = {
      .desc =
          R"--(Adds the scattering part of the propagation matrix to the rest along the path.

The calculations are in parallel if the program is not in parallel already.
)--",
      .author = {"Richard Larsson"},
      .out    = {"ray_path_spectral_radiance_source"},
      .in     = {"ray_path_spectral_radiance_source",
                 "ray_path_spectral_radiance_scattering",
                 "ray_path_propagation_matrix"},
  };

  wsm_data["ray_path_spectral_radiance_sourceFromPropmat"] = {
      .desc   = R"--(Gets the source term along the path.
)--",
      .author = {"Richard Larsson"},
      .out    = {"ray_path_spectral_radiance_source",
                 "ray_path_spectral_radiance_source_jacobian"},
      .in     = {"ray_path_propagation_matrix",
                 "ray_path_propagation_matrix_source_vector_nonlte",
                 "ray_path_propagation_matrix_jacobian",
                 "ray_path_propagation_matrix_source_vector_nonlte_jacobian",
                 "ray_path_frequency_grid",
                 "ray_path_atmospheric_point",
                 "jacobian_targets"},
  };

  wsm_data["absorption_predefined_model_dataAddWaterMTCKD400"] = {
      .desc      = R"--(Sets the data for MT CKD 4.0 Water model

Note that the vectors must have the same length, and that wavenumbers must be growing
at a constant rate.  The minimum length is 4.

Note also that as this is predefined model data, the units of the values of the vectors
must be as described by each vector.
)--",
      .author    = {"Richard Larsson"},
      .out       = {"absorption_predefined_model_data"},
      .in        = {"absorption_predefined_model_data"},
      .gin       = {"ref_temp",
                    "ref_press",
                    "ref_h2o_vmr",
                    "self_absco_ref",
                    "for_absco_ref",
                    "wavenumbers",
                    "self_texp"},
      .gin_type  = {"Numeric",
                    "Numeric",
                    "Numeric",
                    "Vector",
                    "Vector",
                    "Vector",
                    "Vector"},
      .gin_value = {std::nullopt,
                    std::nullopt,
                    std::nullopt,
                    std::nullopt,
                    std::nullopt,
                    std::nullopt,
                    std::nullopt},
      .gin_desc  = {R"--(Reference temperature)--",
                    R"--(Reference pressure)--",
                    R"--(Reference volume mixing ratio of water)--",
                    R"--(Self absorption [1/(cm-1 molecules/cm^2])--",
                    R"--(Foreign absorption [1/(cm-1 molecules/cm^2)])--",
                    R"--(Wavenumbers [cm-1])--",
                    R"--(Self temperature exponent [-])--"},
  };

  wsm_data["absorption_predefined_model_dataInit"] = {
      .desc   = R"--(Initialize the predefined model data
)--",
      .author = {"Richard Larsson"},
      .out    = {"absorption_predefined_model_data"},
  };

  wsm_data["propagation_matrixAddCIA"] = {
      .desc =
          R"--(Calculate absorption coefficients per tag group for HITRAN CIA continua.

This interpolates the cross sections from *absorption_cia_data*.

The robust option is intended only for testing. Do not use for normal
runs, since subsequent functions will not be able to deal with NAN values.
)--",
      .author    = {"Stefan Buehler, Oliver Lemke"},
      .out       = {"propagation_matrix", "propagation_matrix_jacobian"},
      .in        = {"propagation_matrix",
                    "propagation_matrix_jacobian",
                    "propagation_matrix_select_species",
                    "jacobian_targets",
                    "frequency_grid",
                    "atmospheric_point",
                    "absorption_cia_data"},
      .gin       = {"T_extrapolfac", "ignore_errors"},
      .gin_type  = {"Numeric", "Index"},
      .gin_value = {Numeric{0.5}, Index{0}},
      .gin_desc =
          {R"--(Temperature extrapolation factor (relative to grid spacing).)--",
           R"--(Set to 1 to suppress runtime errors (and return NAN values instead).)--"},
  };

  wsm_data["propagation_matrixAddFaraday"] = {
      .desc   = R"--(Calculates absorption matrix describing Faraday rotation.

Faraday rotation is a change of polarization state of an
electromagnetic wave propagating through charged matter by
interaction with a magnetic field. Hence, this method requires
*absorption_species* to contain 'free_electrons' and electron content field
(as part of ``vmr_field``) as well as magnetic field (``mag_u_field``,
``mag_v_field``, ``mag_w_field``) to be specified.

Faraday rotation affects Stokes parameters 2 and 3 (but not
intensity!). Therefore, this method requires stokes_dim>2.

Like all 'propagation_matrixAdd*' methods, the method is additive,
i.e., does not overwrite the propagation matrix *propagation_matrix*,
but adds further contributions.
)--",
      .author = {"Patrick Eriksson"},
      .out    = {"propagation_matrix", "propagation_matrix_jacobian"},
      .in     = {"propagation_matrix",
                 "propagation_matrix_jacobian",
                 "frequency_grid",
                 "absorption_species",
                 "propagation_matrix_select_species",
                 "jacobian_targets",
                 "atmospheric_point",
                 "ray_path_point"},
  };

  wsm_data["propagation_matrixAddFromLookup"] = {
      .desc   = R"--(Extract gas absorption coefficients from lookup table.

This extracts the absorption coefficient for all species from the
lookup table, and adds them to the propagation matrix. Extraction is
for one specific atmospheric condition, i.e., a set of pressure,
temperature, and VMR values.

Some special species are ignored, for example Zeeman species and free
electrons, since their absorption properties are not simple scalars
and cannot be handled by the lookup table.

The interpolation order in T and H2O is given by ``abs_t_interp_order``
and ``abs_nls_interp_order``, respectively.

Extraction is done for the frequencies in frequency_grid. Frequency
interpolation is controlled by ``abs_f_interp_order``. If this is zero,
then frequency_grid must either be the same as the internal frequency grid of
the lookup table (for efficiency reasons, only the first and last
element of frequency_grid are checked), or must have only a single element.
If ``abs_f_interp_order`` is above zero, then frequency is interpolated
along with the other interpolation dimensions. This is useful for
calculations with Doppler shift.

For Doppler calculations, you should generate the table with a
somewhat larger frequency grid than the calculation itself has, since
the Doppler shift will push the frequency grid out of the table range
on one side.

Some extrapolation is allowed. For pressure and frequency interpolation
the standard extrapolation factor of 0.5 is applied. The factor is the
default for temperature and VMR interpolation, but the extrapolation
limit can here be adjusted by the ``extpolfac`` argument.
)--",
      .author = {"Stefan Buehler, Richard Larsson"},
      .out    = {"propagation_matrix", "propagation_matrix_jacobian"},
      .in     = {"propagation_matrix",
                 "propagation_matrix_jacobian",
                 "absorption_lookup_table_data",
                 "frequency_grid",
                 "atmospheric_point",
                 "jacobian_targets",
                 "absorption_species",
                 "propagation_matrix_select_species"},
      .gin =
          {
              "extpolfac",
              "no_negatives",
              "abs_p_interp_order",
              "abs_t_interp_order",
              "abs_nls_interp_order",
              "abs_f_interp_order",
          },
      .gin_type = {"Numeric", "Index", "Index", "Index", "Index", "Index"},
      .gin_value =
          {Numeric{0.5}, Index{1}, Index{5}, Index{7}, Index{5}, Index{0}},
      .gin_desc =
          {R"--(Extrapolation factor (for temperature and VMR grid edges).)--",
           R"--(Boolean. If it is true negative values due to interpolation are set to zero.)--",
           "The interpolation order to use when interpolating absorption between pressure levels.",
           "The interpolation order to use when interpolating absorption between the temperature values given by ``abs_t_pert``.",
           "The interpolation order to use when interpolating absorption between the H2O values given by ``abs_nls_pert``.",
           "Frequency interpolation order for absorption lookup table."},
  };

  wsm_data["propagation_matrixAddPredefined"] = {
      .desc =
          R"--(Adds all of the predefined models in *absorption_species* to the propagation_matrix

Only supports temperature and wind speed derivatives

Available models:

- O2-MPM2020:
  60 GHz and 118 GHz lines only (no continua, no higher Hz line centers) 

  Dmitriy S. Makarov, Mikhail Yu. Tretyakov, Philip W. Rosenkranz, JQSRT 243, 2020, Revision of the 
  60-GHz atmospheric oxygen absorption band models for practical use, 
  https://doi.org/10.1016/j.jqsrt.2019.106798

- H2O-ForeignContCKDMT350:
  Foreign continua.  Expects H2O line center cutoff at 25 cm-1

  CKD_MTv3.50 H2O foreign continuum from the FORTRAN77 code written by Atmospheric and Environmental Research Inc. (AER),
  Radiation and Climate Group 131 Hartwell Avenue Lexington, MA 02421, USA
  http://www.rtweb.aer.com/continuum_frame.html

- H2O-SelfContCKDMT350:
  Self continua.  Expects H2O line center cutoff at 25 cm-1

  CKD_MTv3.50 H2O self continuum from the FORTRAN77 code written by Atmospheric and Environmental Research Inc. (AER),
  Radiation and Climate Group 131 Hartwell Avenue Lexington, MA 02421, USA
  http://www.rtweb.aer.com/continuum_frame.html

- H2O-ForeignContCKDMT320:
  Foreign continua.  Expects H2O line center cutoff at 25 cm-1

  CKD_MTv3.20 H2O foreign continuum from the FORTRAN77 code written by Atmospheric and Environmental Research Inc. (AER),
  Radiation and Climate Group 131 Hartwell Avenue Lexington, MA 02421, USA
  http://www.rtweb.aer.com/continuum_frame.html

- H2O-SelfContCKDMT320:
  Self continua.  Expects H2O line center cutoff at 25 cm-1

  CKD_MTv3.20 H2O self continuum from the FORTRAN77 code written by Atmospheric and Environmental Research Inc. (AER),
  Radiation and Climate Group 131 Hartwell Avenue Lexington, MA 02421, USA
  http://www.rtweb.aer.com/continuum_frame.html

- H2O-SelfContCKDMT400:
  Self continuum for water.  General reference: Mlawer et al. (2012), doi:10.1098/rsta.2011.0295

  Our code is reimplemented based on original Fortran90 code that is/was/will-be-made available via hitran.org

  Note that this model comes with the copyright statement [1].

  Note also that this model requires *absorption_predefined_model_data* to contain relevant data set either using
  *absorption_predefined_model_dataAddWaterMTCKD400* or via some file reading routine.

- H2O-ForeignContCKDMT400:
  Foreign continuum for water.  General reference: Mlawer et al. (2012), doi:10.1098/rsta.2011.0295

  Our code is reimplemented based on original Fortran90 code that is/was/will-be-made available via hitran.org

  Note that this model comes with the copyright statement [1].

  Note also that this model requires *absorption_predefined_model_data* to contain relevant data set either using
  *absorption_predefined_model_dataAddWaterMTCKD400* or via some file reading routine.

- H2O-ForeignContStandardType:
  Water microwave continua

  P. W. Rosenkranz., Radio Science, 33(4), 919, 1998 and
  Radio Science, Vol. 34(4), 1025, 1999.

- H2O-SelfContStandardType:
  Water microwave continua

  P. W. Rosenkranz., Radio Science, 33(4), 919, 1998 and
  Radio Science, Vol. 34(4), 1025, 1999.

- H2O-MPM89:
  Microwave water absorption model

  H. J. Liebe, Int. J. Infrared and Millimeter Waves, 10(6), 1989, 631.

- H2O-PWR98:
  Microwave water absorption model

  P. W. Rosenkranz., Radio Science, 33(4), 919, 1998 and
  Radio Science, Vol. 34(4), 1025, 1999.

- H2O-PWR2021:
  Microwave water absorption model developed by P.W. Rosenkranz.

  Our code is reimplemented based on the Fortran code available at http://cetemps.aquila.infn.it/mwrnet/lblmrt_ns.html

- H2O-PWR2022:
  Microwave water absorption model developed by P.W. Rosenkranz.

  Our code is reimplemented based on the Fortran code available at http://cetemps.aquila.infn.it/mwrnet/lblmrt_ns.html

- CO2-CKDMT252:
  MT CKD absorption for CO2

  This absorption model is taken from the FORTRAN77 code of
  CKD_MT version 2.50 written by<br>
  Atmospheric and Environmental Research Inc. (AER),<br>
  Radiation and Climate Group<br>
  131 Hartwell Avenue<br>
  Lexington, MA 02421, USA<br>
  http://www.rtweb.aer.com/continuum_frame.html

- O2-CIAfunCKDMT100:
  CIA for oxygen from MT CKD

  F. Thibault, V. Menoux, R. Le Doucen, L. Rosenman,
  J.-M. Hartmann, Ch. Boulet,<br>
  Infrared collision-induced absorption by O2 near 6.4 microns for
  atmospheric applications: measurements and emprirical modeling,<br>
  Appl. Optics, 35, 5911-5917, (1996).

  This absorption model is taken from the FORTRAN77 code of
  CKD_MT version 1.00 written by<br>
  Atmospheric and Environmental Research Inc. (AER),<br>
  Radiation and Climate Group<br>
  131 Hartwell Avenue<br>
  Lexington, MA 02421, USA<br>
  http://www.rtweb.aer.com/continuum_frame.html

- O2-MPM89:
  Oxygen microwave absorption model

  Reference: H. J. Liebe and G. A. Hufford and M. G. Cotton,<br>
  <i>Propagation modeling of moist air and suspended water/ice
  particles at frequencies below 1000 GHz</i>,<br>
  AGARD 52nd Specialists Meeting of the Electromagnetic Wave
  Propagation Panel,<br> Palma de Mallorca, Spain, 1993, May 17-21

- O2-PWR98:
  Oxygen microwave absorption model

  P.W. Rosenkranz, CHAP. 2 and appendix, in ATMOSPHERIC REMOTE SENSING
  BY MICROWAVE RADIOMETRY (M.A. Janssen, ed., 1993).
  H.J. Liebe et al, JQSRT V.48, PP.629-643 (1992).
  M.J. Schwartz, Ph.D. thesis, M.I.T. (1997).
  SUBMILLIMETER LINE INTENSITIES FROM HITRAN96.

- O2-PWR2021:
  Oxygen microwave absorption model developed by P.W. Rosenkranz.

  Our code is reimplemented based on the Fortran code available at http://cetemps.aquila.infn.it/mwrnet/lblmrt_ns.html

- O2-PWR2022:
  Oxygen microwave absorption model developed by P.W. Rosenkranz.

  Our code is reimplemented based on the Fortran code available at http://cetemps.aquila.infn.it/mwrnet/lblmrt_ns.html

- O2-SelfContStandardType:
  Microwave continua term

  Reference: P. W. Rosenkranz, Chapter 2, in M. A. Janssen, <br>
  <I>Atmospheric Remote Sensing by Microwave Radiometry</i>,<br>
  John Wiley & Sons, Inc., 1993.<br>
  <br>
  Reference: H. J. Liebe and G. A. Hufford and M. G. Cotton,<br>
  <i>Propagation modeling of moist air and suspended water/ice
  particles at frequencies below 1000 GHz</i>,<br>
  AGARD 52nd Specialists Meeting of the Electromagnetic Wave
  Propagation Panel,<br> Palma de Mallorca, Spain, 1993, May 17-21

- O2-TRE05:
  Oxygen microwave absorption model

  References: H. J. Liebe and G. A. Hufford and M. G. Cotton,<br>
  <i>Propagation modeling of moist air and suspended water/ice
  particles at frequencies below 1000 GHz</i>,<br>
  AGARD 52nd Specialists Meeting of the Electromagnetic Wave
  Propagation Panel,<br> Palma de Mallorca, Spain, 1993, May 17-21

  M.Yu. Tretyakov, M.A. Koshelev, V.V. Dorovskikh,
  D.S. Makarov, P.W. Rosenkranz; 60-GHz oxygen band: precise broadening and central frequencies
  of fine-structure lines, absolute absorption profile
  at atmospheric pressure, and revision of mixing coefficients
  doi:10.1016/j.jms.2004.11.011

- O2-v0v0CKDMT100:
  MT CKD

  CKD_MT 1.00 implementation of oxygen collision induced fundamental model of
  O2 continuum formulated by
  Mate et al. over the spectral region 7550-8486 cm-1:
  B. Mate, C. Lugez, G.T. Fraser, W.J. Lafferty,
  "Absolute Intensities for the O2 1.27 micron
  continuum absorption",
  J. Geophys. Res., 104, 30,585-30,590, 1999.

  Also, refer to the paper "Observed  Atmospheric
  Collision Induced Absorption in Near Infrared Oxygen Bands",
  Mlawer, Clough, Brown, Stephen, Landry, Goldman, & Murcray,
  Journal of Geophysical Research (1997).

  This absorption model is taken from the FORTRAN77 code of
  CKD_MT version 1.00 written by<br>
  Atmospheric and Environmental Research Inc. (AER),<br>
  Radiation and Climate Group<br>
  131 Hartwell Avenue<br>
  Lexington, MA 02421, USA<br>
  http://www.rtweb.aer.com/continuum_frame.html<br>
  <br>

- O2-v1v0CKDMT100:
  MT CKD

  Mlawer, Clough, Brown, Stephen, Landry, Goldman, Murcray,<br>
  Observed  Atmospheric Collision Induced Absorption in Near Infrared Oxygen Bands,<br>
  J. Geophys. Res., 103, D4, 3859-3863, 1998.

  This absorption model is taken from the FORTRAN77 code of
  CKD_MT version 1.00 written by<br>
  Atmospheric and Environmental Research Inc. (AER),<br>
  Radiation and Climate Group<br>
  131 Hartwell Avenue<br>
  Lexington, MA 02421, USA<br>
  http://www.rtweb.aer.com/continuum_frame.html<br>

- O2-visCKDMT252:
  MT CKD

  O2 continuum formulated by Greenblatt et al. over the spectral region
  8797-29870 cm-1:  "Absorption Coefficients of Oxygen Between 
  330 and 1140 nm, G.D. Green blatt, J.J. Orlando, J.B. Burkholder,
  and A.R. Ravishabkara,  J. Geophys. Res., 95, 18577-18582, 1990.

  This absorption model is taken from the FORTRAN77 code of
  CKD_MT version 2.50 written by<br>
  Atmospheric and Environmental Research Inc. (AER),<br>
  Radiation and Climate Group<br>
  131 Hartwell Avenue<br>
  Lexington, MA 02421, USA<br>
  http://www.rtweb.aer.com/continuum_frame.html<br>

- N2-CIAfunCKDMT252:
  MT CKD

  Lafferty, W.J., A.M. Solodov,A. Weber, W.B. Olson and
  J._M. Hartmann,<br>
  Infrared collision-induced absorption by
  N2 near 4.3 microns for atmospheric applications:
  Measurements and emprirical modeling, <br>
  Appl. Optics, 35, 5911-5917, (1996)

  This absorption model is taken from the FORTRAN77 code of
  CKD_MT version 1.00 written by<br>
  Atmospheric and Environmental Research Inc. (AER),<br>
  Radiation and Climate Group<br>
  131 Hartwell Avenue<br>
  Lexington, MA 02421, USA<br>
  http://www.rtweb.aer.com/continuum_frame.html

- N2-CIArotCKDMT252:
  MT CKD

  Borysow, A, and L. Frommhold,<br>
  Collision-induced rototranslational absorption spectra of N2-N2
  pairs for temperatures from 50 to 300 K,<br>
  The Astrophysical Journal, 311, 1043-1057, 1986.

  This absorption model is taken from the FORTRAN77 code of
  CKD_MT version 1.00 written by<br>
  Atmospheric and Environmental Research Inc. (AER),<br>
  Radiation and Climate Group<br>
  131 Hartwell Avenue<br>
  Lexington, MA 02421, USA<br>
  http://www.rtweb.aer.com/continuum_frame.html

- N2-SelfContStandardType:
  Microwave nitrogen absorption continua

  Reference: P. W. Rosenkranz, Chapter 2, in M. A. Janssen, <br>
  <I>Atmospheric Remote Sensing by Microwave Radiometry</i>,<br>
  John Wiley & Sons, Inc., 1993.

- N2-SelfContMPM93:
  Microwave nitrogen absorption continua from MPM93 model

  Reference: H. J. Liebe and G. A. Hufford and M. G. Cotton,<br>
  <i>Propagation modeling of moist air and suspended water/ice
  particles at frequencies below 1000 GHz</i>,<br>
  AGARD 52nd Specialists Meeting of the Electromagnetic Wave
  Propagation Panel,<br> Palma de Mallorca, Spain, 1993, May 17-21

- N2-SelfContPWR2021:
  Microwave nitrogen absorption continua developed by P.W. Rosenkranz.

  Note that this also includes O2-N2 and O2-O2 collision-induced absorption and is
  only applicable to Earth

  Our code is reimplemented based on the Fortran code available at http://cetemps.aquila.infn.it/mwrnet/lblmrt_ns.html

- liquidcloud-ELL07:
  Water droplet absorption

  W. J. Ellison, <br>
  <i>Permittivity of Pure Water, at Standard Atmospheric Pressure, over the
  Frequency Range 0-25 THz and Temperature Range 0-100C</i>,<br>
  J. Phys. Chem. Ref. Data, Vol. 36, No. 1, 2007
)--",
      .author = {"Richard Larsson"},
      .out    = {"propagation_matrix", "propagation_matrix_jacobian"},
      .in     = {"propagation_matrix",
                 "propagation_matrix_jacobian",
                 "absorption_predefined_model_data",
                 "propagation_matrix_select_species",
                 "jacobian_targets",
                 "frequency_grid",
                 "atmospheric_point"},
  };

  wsm_data["propagation_matrixAddXsecFit"] = {
      .desc =
          R"--(Calculate absorption cross sections per tag group for HITRAN xsec species.

This broadens the cross section data from *absorption_xsec_fit_data* and
interpolates it onto the current frequency_grid.

Model data needs to be read in with *absorption_xsec_fit_dataReadSpeciesSplitCatalog* before calling
this method.
)--",
      .author    = {"Oliver Lemke"},
      .out       = {"propagation_matrix", "propagation_matrix_jacobian"},
      .in        = {"propagation_matrix",
                    "propagation_matrix_jacobian",
                    "propagation_matrix_select_species",
                    "jacobian_targets",
                    "frequency_grid",
                    "atmospheric_point",
                    "absorption_xsec_fit_data"},
      .gin       = {"force_p", "force_t"},
      .gin_type  = {"Numeric", "Numeric"},
      .gin_value = {Numeric{-1}, Numeric{-1}},
      .gin_desc  = {R"--(Positive value forces constant pressure [Pa].)--",
                    R"--(Positive value forces constant temperature [K].)--"},
  };

  wsm_data["propagation_matrix_scatteringInit"] = {
      .desc =
          R"--(Initialize *propagation_matrix_scattering* to zeroes.

This method must be used inside *propagation_matrix_scattering_agenda* and then be called first.
)--",
      .author = {"Oliver Lemke", "Richard Larsson"},
      .out    = {"propagation_matrix_scattering"},
      .in     = {"frequency_grid"},
  };

  wsm_data["propagation_matrix_scatteringAirSimple"] = {
      .desc =
          R"--(Add simple air to *propagation_matrix_scattering*.
)--",
      .author = {"Oliver Lemke", "Richard Larsson"},
      .out    = {"propagation_matrix_scattering"},
      .in     = {"propagation_matrix_scattering",
                 "frequency_grid",
                 "atmospheric_point"},
  };

  wsm_data["propagation_matrixInit"] = {
      .desc =
          R"--(Initialize *propagation_matrix*, *propagation_matrix_source_vector_nonlte*, and their derivatives to zeroes.

This method must be used inside *propagation_matrix_agenda* and then be called first.
)--",
      .author = {"Oliver Lemke", "Richard Larsson"},
      .out    = {"propagation_matrix",
                 "propagation_matrix_source_vector_nonlte",
                 "propagation_matrix_jacobian",
                 "propagation_matrix_source_vector_nonlte_jacobian"},
      .in     = {"jacobian_targets", "frequency_grid"},
  };

  wsm_data["propagation_matrix_agendaAuto"] = {
      .desc      = R"--(Sets the *propagation_matrix_agenda* automatically

This method introspects the input and uses it for generating the
*propagation_matrix_agenda* automatically.  If ``use_absorption_lookup_table_data``, all
methods that can be used to generate the absorption lookup table
are ignored and instead the calculations from the absorption
lookup are used.

The following methods are considered for addition:

1) *propagation_matrixInit*
2) *propagation_matrixAddCIA*
3) *propagation_matrixAddLines*
4) *propagation_matrixAddFaraday*
5) *propagation_matrixAddXsecFit*
6) *propagation_matrixAddFromLookup*
7) *propagation_matrixAddPredefined*

To perform absorption lookupo table calculation, call:

1) *propagation_matrix_agendaAuto*
2) ``absorption_lookup_table_dataCalc``  FIXME: HOW TO COMPUTE IT
3) *propagation_matrix_agendaAuto* (use_absorption_lookup_table_data=1)
4) Perform other calculations
)--",
      .author    = {"Richard Larsson"},
      .out       = {"propagation_matrix_agenda"},
      .in        = {"absorption_species", "absorption_bands"},
      .gin       = {"T_extrapolfac",
                    "extpolfac",
                    "force_p",
                    "force_t",
                    "ignore_errors",
                    "no_negatives",
                    "use_absorption_lookup_table_data"},
      .gin_type  = {"Numeric",
                    "Numeric",
                    "Numeric",
                    "Numeric",
                    "Index",
                    "Index",
                    "Index"},
      .gin_value = {Numeric{0.5},
                    Numeric{0.5},
                    Numeric{-1},
                    Numeric{-1},
                    Index{0},
                    Index{1},
                    Index{0}},
      .gin_desc =
          {R"--(See *propagation_matrixAddCIA*)--",
           R"--(See *propagation_matrixAddFromLookup*)--",
           R"--(See *propagation_matrixAddXsecFit*)--",
           R"--(See *propagation_matrixAddXsecFit*)--",
           R"--(See *propagation_matrixAddCIA*)--",
           R"--(See *propagation_matrixAddFromLookup*)--",
           R"--(Uses lookup calculations if true, ignores methods that can be part of the lookup table)--"},
  };

  wsm_data["propagation_matrix_agendaGUI"] = {
      .desc      = R"--(Opens a GUI for running the propagation matrix agenda

Note that this is not thread-safe and should be executed on the main workspace

The values of all non-control flow are automatically loaded from the workspace
if they are defined.  Otherwise some values are just selected
)--",
      .author    = {"Richard Larsson"},
      .in        = {"propagation_matrix_agenda", "absorption_species"},
      .gin       = {"load"},
      .gin_type  = {"Index"},
      .gin_value = {Index{1}},
      .gin_desc  = {R"--(Load non-logical variables from workspace if true)--"},
      .pass_workspace = true,

  };

  wsm_data["propagation_matrix_agendaSet"] = {
      .desc      = R"--(Sets *propagation_matrix_agenda* to a default value

Please consider using *propagation_matrix_agendaAuto* instead of one of these options
as it will ensure you have the best coverage of use cases.  The options below are
available for feature testing

See *propagation_matrix_agendaPredefined* for valid ``option``
)--",
      .author    = {"Richard Larsson"},
      .out       = {"propagation_matrix_agenda"},
      .gin       = {"option"},
      .gin_type  = {"String"},
      .gin_value = {std::nullopt},
      .gin_desc  = {R"--(Default agenda option (see description))--"},
  };

  wsm_data["propagation_matrix_scattering_agendaSet"] = {
      .desc =
          R"--(Sets *propagation_matrix_scattering_agenda* to a default value

See *propagation_matrix_scattering_agendaPredefined* for valid ``option``
)--",
      .author    = {"Richard Larsson"},
      .out       = {"propagation_matrix_scattering_agenda"},
      .gin       = {"option"},
      .gin_type  = {"String"},
      .gin_value = {std::nullopt},
      .gin_desc  = {R"--(Default agenda option (see description))--"},
  };

  wsm_data["surface_fieldEarth"] = {
      .desc      = R"--(Earth reference ellipsoids.

The reference ellipsoid is set to model the Earth.

See *EarthEllipsoid* for valid ``model``
)--",
      .author    = {"Patrick Eriksson"},
      .out       = {"surface_field"},
      .gin       = {"model"},
      .gin_type  = {"String"},
      .gin_value = {String("Sphere")},
      .gin_desc  = {R"--(Model ellipsoid to use. Options listed above.)--"},
  };

  wsm_data["surface_fieldEuropa"] = {
      .desc      = R"--(Europa reference ellipsoids.

The reference ellipsoid is set to model the Europa.

See *EuropaEllipsoid* for valid ``model``.
)--",
      .author    = {"Richard Larsson"},
      .out       = {"surface_field"},
      .gin       = {"model"},
      .gin_type  = {"String"},
      .gin_value = {String("Sphere")},
      .gin_desc  = {R"--(Model ellipsoid to use. Options listed above.)--"},
  };

  wsm_data["surface_fieldGanymede"] = {
      .desc      = R"--(Ganymede reference ellipsoids.

See *GanymedeEllipsoid* for valid ``model``.
)--",
      .author    = {"Takayoshi Yamada"},
      .out       = {"surface_field"},
      .gin       = {"model"},
      .gin_type  = {"String"},
      .gin_value = {String("Sphere")},
      .gin_desc  = {R"--(Model ellipsoid to use. Options listed above.)--"},
  };

  wsm_data["surface_fieldInit"] = {
      .desc      = R"--(Manual setting of the reference ellipsoid.

The two values of the reference ellipsoid are set manually. The two
arguments correspond directly to first and second element of
reference ellipsoid.
)--",
      .author    = {"Patrick Eriksson"},
      .out       = {"surface_field"},
      .gin       = {"a", "b"},
      .gin_type  = {"Numeric", "Numeric"},
      .gin_value = {std::nullopt, std::nullopt},
      .gin_desc  = {R"--(Average or equatorial radius.)--",
                    R"--(Average or polar radius.)--"},
  };

  wsm_data["surface_fieldIo"] = {
      .desc      = R"--(Io reference ellipsoids.

The reference ellipsoid is set to model the Io.

See *IoEllipsoid* for valid ``model``.
)--",
      .author    = {"Richard Larsson"},
      .out       = {"surface_field"},
      .gin       = {"model"},
      .gin_type  = {"String"},
      .gin_value = {String("Sphere")},
      .gin_desc  = {R"--(Model ellipsoid to use. Options listed above.)--"},
  };

  wsm_data["surface_fieldJupiter"] = {
      .desc      = R"--(Jupiter reference ellipsoids.

The reference ellipsoid is set to model the Jupiter.

See *JupiterEllipsoid* for valid ``model``.
)--",
      .author    = {"Patrick Eriksson"},
      .out       = {"surface_field"},
      .gin       = {"model"},
      .gin_type  = {"String"},
      .gin_value = {String("Sphere")},
      .gin_desc  = {R"--(Model ellipsoid to use. Options listed above.)--"},
  };

  wsm_data["surface_fieldMars"] = {
      .desc      = R"--(Mars reference ellipsoids.

The reference ellipsoid is set to model the Mars.

See *MarsEllipsoid* for valid ``model``.
)--",
      .author    = {"Patrick Eriksson"},
      .out       = {"surface_field"},
      .gin       = {"model"},
      .gin_type  = {"String"},
      .gin_value = {String("Sphere")},
      .gin_desc  = {R"--(Model ellipsoid to use. Options listed above.)--"},
  };

  wsm_data["surface_fieldMoon"] = {
      .desc      = R"--(Moon reference ellipsoids.

The reference ellipsoid is set to model the Moon.

See *MoonEllipsoid* for valid ``model``.
)--",
      .author    = {"Patrick Eriksson"},
      .out       = {"surface_field"},
      .gin       = {"model"},
      .gin_type  = {"String"},
      .gin_value = {String("Sphere")},
      .gin_desc  = {R"--(Model ellipsoid to use. Options listed above.)--"},
  };

  wsm_data["surface_fieldVenus"] = {
      .desc      = R"--(Venus reference ellipsoids.

The reference ellipsoid is set to model the Venus.

See *VenusEllipsoid* for valid ``model``.
)--",
      .author    = {"Patrick Eriksson"},
      .out       = {"surface_field"},
      .gin       = {"model"},
      .gin_type  = {"String"},
      .gin_value = {String("Sphere")},
      .gin_desc  = {R"--(Model ellipsoid to use. Options listed above.)--"},
  };

  wsm_data["emissivitiesTelsemAtlasLookup"] = {
      .desc      = R"--(Lookup SSMI emissivities from Telsem Atlas.

This returns the emissivities (indices [0,..,6])
for the SSMI channels that are contained in
the Telsem atlas.

If given latitude and longitude are not in the atlas an empty
vector is returned.
)--",
      .author    = {"Simon Pfreundschuh"},
      .gout      = {"emissivities"},
      .gout_type = {"Vector"},
      .gout_desc = {R"--(The SSMI emissivities from the atlas)--"},
      .gin       = {"lat", "lon", "atlas"},
      .gin_type  = {"Numeric", "Numeric", "TelsemAtlas"},
      .gin_value = {std::nullopt, std::nullopt, std::nullopt},
      .gin_desc = {R"--(The latitude for which to compute the emissivities.)--",
                   R"--(The latitude for which to compute the emissivities.)--",
                   R"--(The Telsem atlas to use.)--"},
  };

  wsm_data["atlasReadAscii"] = {
      .desc      = R"--(Reads single TELSEM atlas.

'directory' needs to contain the original 12 Telsem atlas files
and the correlations file. This WSM reads the atlas for the specified
month and stores the result in the provided output atlas.
)--",
      .author    = {"Simon Pfreundschuh"},
      .gout      = {"atlas"},
      .gout_type = {"TelsemAtlas"},
      .gout_desc = {R"--(The atlas into which to store the loaded atlas.)--"},
      .gin       = {"directory", "month", "filename_pattern"},
      .gin_type  = {"String", "Index", "String"},
      .gin_value = {std::nullopt,
                    std::nullopt,
                    String("ssmi_mean_emis_climato_@MM@_cov_interpol_M2")},
      .gin_desc =
          {R"--(Directory with TELSEM 2 SSMI atlas files.)--",
           R"--(The month for which the atlas should be read.)--",
           R"--(Filename pattern (@MM@ gets replaced by month number))--"},
  };

  wsm_data["water_equivalent_pressure_operatorMK05"] = {
      .desc =
          R"--(Calculate equivalent water pressure according to Murphy and Koop, 2005

Default is setting the saturation pressure to the one with respect
to water at temperatures >= 0C, and to the one with respect to ice
for <0C. The GIN ``only_liquid`` allows you to apply the liquid value
at all temperatures.

The saturation pressure with respect to liquid and ice water is
calculated according to Eq. 10 and 7, respectively, of:
Murphy, D. M., & Koop, T. (2005). Review of the vapour pressures of
ice and supercooled water for atmospheric applications. Quarterly
Journal of the Royal Meteorological Society, 131(608), 1539-1565.
)--",
      .author    = {"Patrick Eriksson", "Richard Larsson"},
      .gout      = {"water_equivalent_pressure_operator"},
      .gout_type = {"NumericUnaryOperator"},
      .gout_desc = {"The water equivalent pressure operator."},
      .gin       = {"only_liquid"},
      .gin_type  = {"Index"},
      .gin_value = {Index{0}},
      .gin_desc =
          {"Set to 1 to use liquid saturation pressure at all temperatures"},
  };

  wsm_data["atmospheric_fieldHydrostaticPressure"] = {
      .desc      = R"-x-(Add the hydrostatic pressure to the atmospheric field
    
The field must already be able to compute temperature as a function of
altitude, latitude, and longitude.

If it also contains species data, the species are used to compute the
average mass of the atmospheric molecules to get the specific gas
constant.  Note that this can also be overwritte with a positive
value for the equivalent GIN.

The ``alts`` vector contains the altitude grid values that limits the
extrapolation distance in altitude.  The first altitude in this
list should corresond to the altitude of the ``p0`` grid.  The extrapolation
outside of this range simply uses the hydrostatic equation
$P_1 = P_0 - g * h * \rho$ by means of the specific gas constant omputed
as desribed above and the pressure of the lower or first altitude level.

See *HydrostaticPressureOption* for valid ``hydrostatic_option``.
)-x-",
      .author    = {"Richard Larsson"},
      .out       = {"atmospheric_field"},
      .in        = {"atmospheric_field", "gravity_operator"},
      .gin       = {"p0",
                    "alts",
                    "fixed_specific_gas_constant",
                    "fixed_atmospheric_temperature",
                    "hydrostatic_option"},
      .gin_type  = {"GriddedField2", "Vector", "Numeric", "Numeric", "String"},
      .gin_value = {std::nullopt,
                    std::nullopt,
                    Numeric{-1},
                    Numeric{-1},
                    String{"HydrostaticEquation"}},
      .gin_desc =
          {"Lowest altitude pressure field",
           "Altitude vector",
           "Specific gas constant if larger than 0",
           "Constant atmospheric temprature if larger than 0",
           "Computational option for levels, [HydrostaticEquation, HypsometricEquation]"},
  };

  wsm_data["gravity_operatorCentralMass"] = {
      .desc =
          R"-x-(Sets a gravity operator from the gravitational constant and the mass of the planet

Gets the ellispoid from *surface_field*
)-x-",
      .author    = {"Richard Larsson"},
      .out       = {"gravity_operator"},
      .in        = {"surface_field"},
      .gin       = {"mass"},
      .gin_type  = {"Numeric"},
      .gin_value = {std::nullopt},
      .gin_desc =
          {"Gravitation constant so that the gravity at radius ``r`` is ``GM / r^2``"},
  };

  wsm_data["spectral_radiance_backgroundAgendasAtEndOfPath"] = {
      .desc           = R"--(Computes the background radiation.
)--",
      .author         = {"Richard Larsson"},
      .out            = {"spectral_radiance_background",
                         "spectral_radiance_background_jacobian"},
      .in             = {"frequency_grid",
                         "jacobian_targets",
                         "ray_path_point",
                         "surface_field",
                         "spectral_radiance_space_agenda",
                         "spectral_radiance_surface_agenda"},
      .pass_workspace = true,
  };

  wsm_data["spectral_radianceDefaultTransmission"] = {
      .desc =
          R"--(Sets default *spectral_radiance* and *spectral_radiance_jacobian* for transmission.

The Jacobian variable is all 0s, the background is [1 0 0 0] everywhere
)--",
      .author = {"Richard Larsson"},
      .out    = {"spectral_radiance", "spectral_radiance_jacobian"},
      .in     = {"frequency_grid", "jacobian_targets"},
  };

  wsm_data["spectral_radianceUniformCosmicBackground"] = {
      .desc =
          R"--(Background spectral radiance is from a uniform cosmic background temperature.
)--",
      .author = {"Richard Larsson"},
      .out    = {"spectral_radiance"},
      .in     = {"frequency_grid"},
  };

  wsm_data["spectral_radianceSurfaceBlackbody"] = {
      .desc =
          R"--(Set surface spectral radiance from Planck function of the surface temperature
)--",
      .author = {"Richard Larsson"},
      .out    = {"spectral_radiance", "spectral_radiance_jacobian"},
      .in     = {"frequency_grid",
                 "surface_field",
                 "jacobian_targets",
                 "ray_path_point"},
  };

  wsm_data["spectral_radiance_jacobianEmpty"] = {
      .desc   = R"--(Set the cosmic background radiation derivative to empty.

Size : (*jacobian_targets*, *frequency_grid*)
)--",
      .author = {"Richard Larsson"},
      .out    = {"spectral_radiance_jacobian"},
      .in     = {"frequency_grid", "jacobian_targets"},
  };

  wsm_data["spectral_radiance_jacobianEmpty"] = {
      .desc   = R"--(Set the cosmic background radiation derivative to empty.

Size : (*jacobian_targets*, *frequency_grid*)
)--",
      .author = {"Richard Larsson"},
      .out    = {"spectral_radiance_jacobian"},
      .in     = {"frequency_grid", "jacobian_targets"},
  };

  wsm_data["spectral_radiance_jacobianFromBackground"] = {
      .desc =
          R"--(Sets *spectral_radiance_jacobian* from the background values
)--",
      .author = {"Richard Larsson"},
      .out    = {"spectral_radiance_jacobian"},
      .in     = {"spectral_radiance_background_jacobian",
                 "transmission_matrix_background"},
  };

  wsm_data["spectral_radiance_jacobianAddPathPropagation"] = {
      .desc =
          R"--(Adds the propagation variables to *spectral_radiance_jacobian*
)--",
      .author = {"Richard Larsson"},
      .out    = {"spectral_radiance_jacobian"},
      .in     = {"spectral_radiance_jacobian",
                 "ray_path_spectral_radiance_jacobian",
                 "jacobian_targets",
                 "atmospheric_field",
                 "ray_path"},
  };

  wsm_data["spectral_radiance_jacobianApplyUnit"] = {
      .desc   = R"(Applies a unit to *spectral_radiance*, returning a new field

See *SpectralRadianceUnitType* and *spectral_radiance_unit* for valid use cases
and limitations.

Also be aware that *spectral_radiance_jacobianApplyUnit* must be called before *spectral_radianceApplyUnit*.
)",
      .author = {"Richard Larsson"},
      .out    = {"spectral_radiance_jacobian"},
      .in     = {"spectral_radiance_jacobian",
                 "spectral_radiance",
                 "frequency_grid",
                 "ray_path_point",
                 "spectral_radiance_unit"},
  };

  wsm_data["spectral_radianceApplyUnit"] = {
      .desc   = R"(Applies a unit to *spectral_radiance*, returning a new field

See *SpectralRadianceUnitType* and *spectral_radiance_unit* for valid use cases
and limitations.

Also be aware that *spectral_radiance_jacobianApplyUnit* must be called before *spectral_radianceApplyUnit*.
)",
      .author = {"Richard Larsson"},
      .out    = {"spectral_radiance"},
      .in     = {"spectral_radiance",
                 "frequency_grid",
                 "ray_path_point",
                 "spectral_radiance_unit"},
  };

  wsm_data["propagation_matrixAddLines"] = {
      .desc      = R"--(Modern line-by-line calculations
)--",
      .author    = {"Richard Larsson"},
      .out       = {"propagation_matrix",
                    "propagation_matrix_source_vector_nonlte",
                    "propagation_matrix_jacobian",
                    "propagation_matrix_source_vector_nonlte_jacobian"},
      .in        = {"propagation_matrix",
                    "propagation_matrix_source_vector_nonlte",
                    "propagation_matrix_jacobian",
                    "propagation_matrix_source_vector_nonlte_jacobian",
                    "frequency_grid",
                    "jacobian_targets",
                    "propagation_matrix_select_species",
                    "absorption_bands",
                    "ecs_data",
                    "atmospheric_point",
                    "ray_path_point"},
      .gin       = {"no_negative_absorption"},
      .gin_type  = {"Index"},
      .gin_value = {Index{1}},
      .gin_desc =
          {"Turn off to allow individual absorbers to have negative absorption"},
  };

  wsm_data["jacobian_targetsInit"] = {
      .desc   = R"--(Initialize or reset the *jacobian_targets*
)--",
      .author = {"Richard Larsson"},
      .out    = {"jacobian_targets"},
  };

  wsm_data["jacobian_targetsFinalize"] = {
      .desc   = R"--(Finalize *jacobian_targets* for use in RT methods
)--",
      .author = {"Richard Larsson"},
      .out    = {"jacobian_targets"},
      .in     = {"jacobian_targets",
                 "atmospheric_field",
                 "surface_field",
                 "absorption_bands"},
  };

  wsm_data["jacobian_targetsAddTemperature"] = {
      .desc      = R"--(Set temperature derivative
)--",
      .author    = {"Richard Larsson"},
      .out       = {"jacobian_targets"},
      .in        = {"jacobian_targets"},
      .gin       = {"d"},
      .gin_type  = {"Numeric"},
      .gin_value = {Numeric{0.1}},
      .gin_desc =
          {"The perturbation used in methods that cannot compute derivatives analytically"},
  };

  wsm_data["jacobian_targetsAddPressure"] = {
      .desc      = R"--(Set pressure derivative
)--",
      .author    = {"Richard Larsson"},
      .out       = {"jacobian_targets"},
      .in        = {"jacobian_targets"},
      .gin       = {"d"},
      .gin_type  = {"Numeric"},
      .gin_value = {Numeric{0.1}},
      .gin_desc =
          {"The perturbation used in methods that cannot compute derivatives analytically"},
  };

  wsm_data["jacobian_targetsAddMagneticField"] = {
      .desc      = R"--(Set magnetic field derivative

See *FieldComponent* for valid ``component``
)--",
      .author    = {"Richard Larsson"},
      .out       = {"jacobian_targets"},
      .in        = {"jacobian_targets"},
      .gin       = {"component", "d"},
      .gin_type  = {"String", "Numeric"},
      .gin_value = {std::nullopt, Numeric{0.1}},
      .gin_desc =
          {"The component to use [u, v, w]",
           "The perturbation used in methods that cannot compute derivatives analytically"},
  };

  wsm_data["jacobian_targetsAddWindField"] = {
      .desc      = R"--(Set wind field derivative

Note that the derivatives from methods that takes the freqeuncy will return
their derivatives as if these were frequency derivatives.

See *FieldComponent* for valid ``component``
)--",
      .author    = {"Richard Larsson"},
      .out       = {"jacobian_targets"},
      .in        = {"jacobian_targets"},
      .gin       = {"component", "d"},
      .gin_type  = {"String", "Numeric"},
      .gin_value = {std::nullopt, Numeric{0.1}},
      .gin_desc =
          {"The component to use [u, v, w]",
           "The perturbation used in methods that cannot compute derivatives analytically"},
  };

  wsm_data["jacobian_targetsAddSpeciesVMR"] = {
      .desc      = R"--(Set volume mixing ratio derivative

See *SpeciesEnum* for valid ``species``
)--",
      .author    = {"Richard Larsson"},
      .out       = {"jacobian_targets"},
      .in        = {"jacobian_targets"},
      .gin       = {"species", "d"},
      .gin_type  = {"SpeciesEnum,String", "Numeric"},
      .gin_value = {std::nullopt, Numeric{0.1}},
      .gin_desc =
          {"The species of interest",
           "The perturbation used in methods that cannot compute derivatives analytically"},
  };

  wsm_data["jacobian_targetsAddAtmosphere"] = {
      .desc   = R"--(Sets an atmospheric target
)--",
      .author = {"Richard Larsson"},
      .out    = {"jacobian_targets"},
      .in     = {"jacobian_targets"},
      .gin    = {"target", "d"},
      .gin_type =
          {"AtmKey,SpeciesEnum,SpeciesIsotope,QuantumIdentifier,ParticulatePropertyTag",
           "Numeric"},
      .gin_value = {std::nullopt, Numeric{0.1}},
      .gin_desc =
          {"The target of interest",
           "The perturbation used in methods that cannot compute derivatives analytically"},
  };

  wsm_data["jacobian_targetsAddSurface"] = {
      .desc      = R"--(Sets a surface target
)--",
      .author    = {"Richard Larsson"},
      .out       = {"jacobian_targets"},
      .in        = {"jacobian_targets"},
      .gin       = {"target", "d"},
      .gin_type  = {"SurfaceKey,SurfaceTypeTag,SurfacePropertyTag", "Numeric"},
      .gin_value = {std::nullopt, Numeric{0.1}},
      .gin_desc =
          {"The target of interest",
           "The perturbation used in methods that cannot compute derivatives analytically"},
  };

  wsm_data["jacobian_targetsAddSpeciesIsotopologueRatio"] = {
      .desc      = R"--(Set isotopologue ratio derivative

See *SpeciesIsotope* for valid ``species``
)--",
      .author    = {"Richard Larsson"},
      .out       = {"jacobian_targets"},
      .in        = {"jacobian_targets"},
      .gin       = {"species", "d"},
      .gin_type  = {"SpeciesIsotope,String", "Numeric"},
      .gin_value = {std::nullopt, Numeric{0.1}},
      .gin_desc =
          {"The species isotopologue of interest",
           "The perturbation used in methods that cannot compute derivatives analytically"},
  };

  wsm_data["jacobian_targetsAddLineParameter"] = {
      .desc      = R"--(Set line parameter derivative

See *LineByLineVariable* and *LineShapeModelVariable* for valid ``parameter``.

See *SpeciesEnum* for valid ``species``.

)--",
      .author    = {"Richard Larsson"},
      .out       = {"jacobian_targets"},
      .in        = {"jacobian_targets", "absorption_bands"},
      .gin       = {"id", "line_index", "parameter", "species"},
      .gin_type  = {"QuantumIdentifier",
                    "Index",
                    "LineByLineVariable,LineShapeModelVariable",
                    "String"},
      .gin_value = {std::nullopt, std::nullopt, std::nullopt, String{"None"}},
      .gin_desc =
          {"The quantum identifier of the band",
           "The index of the line in the band",
           "The parameter to compute the derivative for (see options in error message)",
           "The species of interest (only for *LineShapeModelVariable* overload)"},
  };

  wsm_data["absorption_bandsSelectFrequency"] = {
      .desc =
          R"--(Remove all lines/bands that strictly falls outside a frequency range

The line's of each band must be sorted by frequency
)--",
      .author    = {"Richard Larsson"},
      .out       = {"absorption_bands"},
      .in        = {"absorption_bands"},
      .gin       = {"fmin", "fmax", "by_line"},
      .gin_type  = {"Numeric", "Numeric", "Index"},
      .gin_value = {-std::numeric_limits<Numeric>::infinity(),
                    std::numeric_limits<Numeric>::infinity(),
                    Index{0}},
      .gin_desc =
          {"Minimum frequency to keep",
           "Maximum frequency to keep",
           "Selection is done line-by-line (if true) or band-by-band (if false)"},
  };

  wsm_data["absorption_bandsRemoveID"] = {
      .desc      = R"--(Remove first band of with a matching ID
)--",
      .author    = {"Richard Larsson"},
      .out       = {"absorption_bands"},
      .in        = {"absorption_bands"},
      .gin       = {"id"},
      .gin_type  = {"QuantumIdentifier"},
      .gin_value = {std::nullopt},
      .gin_desc  = {"Identifier to remove"},
  };

  wsm_data["absorption_bandsKeepID"] = {
      .desc      = R"--(Keeps first band of ID

If ``line`` is positive, also keep only the line of this index
)--",
      .author    = {"Richard Larsson"},
      .out       = {"absorption_bands"},
      .in        = {"absorption_bands"},
      .gin       = {"id", "line"},
      .gin_type  = {"QuantumIdentifier", "Index"},
      .gin_value = {std::nullopt, Index{-1}},
      .gin_desc  = {"Band to keep", "Line to keep (if positive)"},
  };

  wsm_data["sortedIndexOfBands"] = {
      .desc =
          R"--(Get the sorting of the bands by first quantum identifier then some ``criteria``

The reverse sorting can also be achieved by setting ``reverse``.

See *AbsorptionBandSortingOption* for valid ``criteria``.
)--",
      .author    = {"Richard Larsson"},
      .gout      = {"sorted"},
      .gout_type = {"ArrayOfIndex"},
      .gout_desc = {"Sorted band indices (of *absorption_bands*)"},
      .in        = {"absorption_bands"},
      .gin       = {"criteria", "reverse", "temperature"},
      .gin_type  = {"String", "Index", "Numeric"},
      .gin_value = {String{"None"}, Index{0}, Numeric{296.}},
      .gin_desc  = {"Internal sorting criteria",
                    "Sort in reverse order if true",
                    "Temperature to use for integrated intensity"},
  };

  wsm_data["absorption_bandsReadSpeciesSplitCatalog"] = {
      .desc      = R"--(Saves all bands fin *absorption_bands* to a directory

This will create the directory if it does not exist.  It will also create
subdirectories that are the short-form of the isotopologue names.  The bands
will be stored as 0.xml, 1.xml, 2.xml, and so on

The ``dir`` path has to be absolute or relative to the working path, the environment
variables are not considered
)--",
      .author    = {"Richard Larsson"},
      .out       = {"absorption_bands"},
      .in        = {"absorption_species"},
      .gin       = {"basename"},
      .gin_type  = {"String"},
      .gin_value = {std::nullopt},
      .gin_desc  = {"Absolute or relative path to the directory"},
  };

  wsm_data["absorption_bandsReadSplit"] = {
      .desc      = R"--(Saves all bands fin *absorption_bands* to a directory

This will create the directory if it does not exist.  It will also create
subdirectories that are the short-form of the isotopologue names.  The bands
will be stored as 0.xml, 1.xml, 2.xml, and so on

The ``dir`` path has to be absolute or relative to the working path, the environment
variables are not considered
)--",
      .author    = {"Richard Larsson"},
      .out       = {"absorption_bands"},
      .gin       = {"dir"},
      .gin_type  = {"String"},
      .gin_value = {std::nullopt},
      .gin_desc  = {"Absolute or relative path to the directory"},
  };

  wsm_data["absorption_bandsSaveSplit"] = {
      .desc      = R"--(Saves all bands fin *absorption_bands* to a directory

This will create the directory if it does not exist.  It will also create
subdirectories that are the short-form of the isotopologue names.  The bands
will be stored as 0.xml, 1.xml, 2.xml, and so on

The ``dir`` path has to be absolute or relative to the working path, the environment
variables are not considered
)--",
      .author    = {"Richard Larsson"},
      .in        = {"absorption_bands"},
      .gin       = {"dir"},
      .gin_type  = {"String"},
      .gin_value = {std::nullopt},
      .gin_desc  = {"Absolute or relative path to the directory"},
  };

  wsm_data["ray_pathGeometricUplooking"] = {
      .desc      = R"--(Wraps *ray_pathGeometric* for straight uplooking paths
)--",
      .author    = {"Richard Larsson"},
      .out       = {"ray_path"},
      .in        = {"atmospheric_field", "surface_field"},
      .gin       = {"latitude", "longitude", "max_step"},
      .gin_type  = {"Numeric", "Numeric", "Numeric"},
      .gin_value = {std::nullopt, std::nullopt, Numeric{1e3}},
      .gin_desc  = {"The Latitude", "The Longitude", "The maximum step length"},
  };

  wsm_data["ray_pathGeometric"] = {
      .desc      = R"--(Get a geometric radiation path

The path is defined by the origo and the line of sight.

The ``pos`` is either at the end or at the beginning of the path depending 
on the ``as_observer`` flag.  A value that evaluates to true means that it is
at the end of the path.  If ``as_observer`` is true, the ``los`` is therefore
looking backwards along the path.  Basically, ``as_observer`` true means that
``pos`` and ``los`` behaves as sensor pos and los.

The ``max_step`` is the maximum step length in meters.  The path is first
created between the two extremes of either space and/or surface.  Afterwards,
there are additional points added every ``max_step`` meters between these
points until no more fits (the last step is shorter or exactly ``max_step``).

Upon closing the method, the following options are available to modify
the output:

If ``add_limb`` is true, the limb point is added to the path at the end.  It
is computed using bisections to ensure that the zenith angle of the tangent
point is as close to 90 degrees as it can numerically be.

If ``remove_non_atm`` is true, all points that are not in the atmosphere are
removed.  It is recommended to remove these points as multiple methods will
either perform poorly or not at all with these points present.

If ``fix_updown_azimuth`` is true, the azimuthal angle of the path is
fixed to the initial azimuthal angle of the path.  Because calculations
of the azimuth angle makes use of IEEE atan2, some paths may produce
bad angles if this is turned off.
)--",
      .author    = {"Richard Larsson"},
      .out       = {"ray_path"},
      .in        = {"atmospheric_field", "surface_field"},
      .gin       = {"pos",
                    "los",
                    "max_step",
                    "surface_search_accuracy",
                    "as_observer",
                    "add_limb",
                    "remove_non_atm",
                    "fix_updown_azimuth",
                    "surface_safe_search"},
      .gin_type  = {"Vector3",
                    "Vector2",
                    "Numeric",
                    "Numeric",
                    "Index",
                    "Index",
                    "Index",
                    "Index",
                    "Index"},
      .gin_value = {std::nullopt,
                    std::nullopt,
                    Numeric{1e3},
                    Numeric{0.1},
                    Index{1},
                    Index{0},
                    Index{1},
                    Index{1},
                    Index{1}},
      .gin_desc =
          {"The origo of the radiation path",
           "The line of sight of the radiation path",
           "The maximum step length",
           "The accuracy within which the surface intersection is counted as a hit",
           "Whether or not the path is as seen by the sensor or by the radiation (see text)",
           "Wheter or not to add the limb point",
           "Wheter or not to keep only atmospheric points",
           "Whether or not to attempt fix a potential issue with the path azimuthal angle",
           "Whether or not to search for the surface intersection in a safer but slower manner"},
  };

  wsm_data["ray_pathGeometricTangentAltitude"] = {
      .desc =
          R"--(Get a geometric radiation path that crosses the tangent altitude

The path is defined by an azimuth, a position, and a tangent altitude.
If the path ends up crossing the surface altitude, an error is thrown.

The ``pos`` is either at the end or at the beginning of the path depending 
on the ``as_observer`` flag.  A value that evaluates to true means that it
is at the end of the path.  If ``as_observer`` is true, the ``azimuth`` is
therefore looking backwards along the path.  Basically, ``as_observer`` true
means that ``pos`` and ``azimuth`` behaves as sensor pos and azimuth.

The ``max_step`` is the maximum step length in meters.  The path is first
created between the two extremes of space and space.  Afterwards,
there are additional points added every ``max_step`` meters between these
points until no more fits (the last step is shorter or exactly ``max_step``).

Upon closing the method, the following options are available to modify
the output:

If ``add_limb`` is true, the limb point is added to the path at the end.  It
is computed using bisections to ensure that the zenith angle of the tangent
point is as close to 90 degrees as it can numerically be.

If ``remove_non_atm`` is true, all points that are not in the atmosphere are
removed.  It is recommended to remove these points as multiple methods will
either perform poorly or not at all with these points present.

If ``fix_updown_azimuth`` is true, the azimuthal angle of the path is
fixed to the initial azimuthal angle of the path.  Because calculations
of the azimuth angle makes use of IEEE atan2, some paths may produce
bad angles if this is turned off.
)--",
      .author    = {"Richard Larsson"},
      .out       = {"ray_path"},
      .in        = {"atmospheric_field", "surface_field"},
      .gin       = {"pos",
                    "tangent_altitude",
                    "azimuth",
                    "max_step",
                    "as_observer",
                    "add_limb",
                    "remove_non_atm",
                    "fix_updown_azimuth"},
      .gin_type  = {"Vector3",
                    "Numeric",
                    "Numeric",
                    "Numeric",
                    "Index",
                    "Index",
                    "Index",
                    "Index"},
      .gin_value = {std::nullopt,
                    std::nullopt,
                    std::nullopt,
                    Numeric{1e3},
                    Index{1},
                    Index{1},
                    Index{1},
                    Index{1}},
      .gin_desc =
          {"The origo of the radiation path",
           "The tangent altitude of the radiation path",
           "The azimuth from the origo of the radiation path towards the tangent altitude",
           "The maximum step length",
           "Whether or not the path is as seen by the sensor or by the radiation (see text)",
           "Wheter or not to add the limb point",
           "Wheter or not to keep only atmospheric points",
           "Whether or not to attempt fix a potential issue with the path azimuthal angle"},
  };

  wsm_data["spectral_radiance_operatorClearsky1D"] = {
      .desc     = R"--(Set up a 1D spectral radiance operator

The operator is set up to compute the spectral radiance at any point as seen from
a 1D atmospheric profile.

This method will share line-by-line,cross-section, collision-induced absorption, and
predefined model data with the workspace (if they exist already when this method is
called).
)--",
      .author   = {"Richard Larsson"},
      .out      = {"spectral_radiance_operator"},
      .in       = {"atmospheric_field", "surface_field"},
      .gin      = {"altitude_grid",
                   "latitude",
                   "longitude",
                   "cia_extrapolation",
                   "cia_robust"},
      .gin_type = {"AscendingGrid", "Numeric", "Numeric", "Numeric", "Index"},
      .gin_value =
          {std::nullopt, Numeric{0.0}, Numeric{0.0}, Numeric{0.0}, Index{0}},
      .gin_desc       = {"The altitude grid",
                         "The latitude",
                         "The longitude",
                         "The extrapolation distance for cia",
                         "The robustness of the cia extrapolation"},
      .pass_workspace = true,
  };

  wsm_data["spectral_radiance_fieldFromOperatorPlanarGeometric"] = {
      .desc =
          R"--(Computes the spectral radiance field assuming planar geometric paths

A planar geometric path is just defined by a 1D atmospheric profile.  If the
*spectral_radiance_operator* contains more than one latitude and/or longitude
point, their altitude profiles are treated independently.

Limitations:

- The zenith grid is not allowed to contain the value 90 degrees.
)--",
      .author    = {"Richard Larsson"},
      .gout      = {"spectral_radiance_field"},
      .gout_type = {"StokvecGriddedField6"},
      .gout_desc = {"The spectral radiance field"},
      .in        = {"spectral_radiance_operator", "frequency_grid"},
      .gin       = {"zenith_grid", "azimuth_grid"},
      .gin_type  = {"AscendingGrid", "AscendingGrid"},
      .gin_value = {std::nullopt, std::nullopt},
      .gin_desc  = {"The zenith grid", "The azimuth grid"},
  };

  wsm_data["spectral_radiance_fieldFromOperatorPath"] = {
      .desc =
          R"--(Computes the spectral radiance field using *ray_path_observer_agenda*.

Each point is in computed individually, so there will be
zenith x azimuth x altitude x latitude x longitude x frequency number of calculations.
The positional arguments are taken from *spectral_radiance_operator*.

If the code is not already in parallel operation mode when this method is called,
the first 5 dimensions are computed in parallel.
)--",
      .author         = {"Richard Larsson"},
      .gout           = {"spectral_radiance_field"},
      .gout_type      = {"StokvecGriddedField6"},
      .gout_desc      = {"The spectral radiance field"},
      .in             = {"spectral_radiance_operator",
                         "ray_path_observer_agenda",
                         "frequency_grid"},
      .gin            = {"zenith_grid", "azimuth_grid"},
      .gin_type       = {"AscendingGrid", "AscendingGrid"},
      .gin_value      = {std::nullopt, std::nullopt},
      .gin_desc       = {"The zenith grid", "The azimuth grid"},
      .pass_workspace = true,
  };

  wsm_data["atmospheric_fieldAppendBaseData"] = {
      .desc      = R"--(Append base data to the atmospheric field

This will look at the valid ``basename`` for files matching base
data.  The base data file names are of the form

- "...t.xml"
- "...p.xml"
- "...wind_u.xml"
- "...wind_v.xml"
- "...wind_w.xml"
- "...mag_u.xml"
- "...mag_v.xml"
- "...mag_w.xml"

If any of these files are found, they are appended to the atmospheric field.

See *InterpolationExtrapolation* for valid ``extrapolation``.

See *MissingFieldComponentError* for valid ``deal_with_field_component``.

The ``replace_existing`` is used to determine if the data should be replaced if it already
exists in the atmospheric field.

The ``allow_missing_pressure`` and ``allow_missing_temperature`` are used to determine
if the method should throw if the pressure or temperature is missing.
)--",
      .author    = {"Richard Larsson"},
      .out       = {"atmospheric_field"},
      .in        = {"atmospheric_field"},
      .gin       = {"basename",
                    "extrapolation",
                    "deal_with_field_component",
                    "replace_existing",
                    "allow_missing_pressure",
                    "allow_missing_temperature"},
      .gin_type  = {"String", "String", "String", "Index", "Index", "Index"},
      .gin_value = {std::nullopt,
                    String{"Linear"},
                    String{"Throw"},
                    Index{1},
                    Index{0},
                    Index{0}},
      .gin_desc  = {"The base name of the files",
                    "The extrapolation to use.",
                    "How to deal with the field component.",
                    "Whether or not to replace existing data",
                    "Whether or not to allow missing pressure data",
                    "Whether or not to allow missing temperature data"},
  };

  wsm_data["atmospheric_fieldAppendLineSpeciesData"] = {
      .desc =
          R"--(Append species data to the atmospheric field based on line data

This will look at the valid ``basename`` for files matching base
data.  The base data file names are of the short-name form: "species.xml" (e.g., "H2O.xml").
See :class:`~pyarts.arts.SpeciesEnum` for valid short names.

See *InterpolationExtrapolation* for valid ``extrapolation``.

The ``missing_is_zero`` sets missing data to zero.

The ``replace_existing`` is used to determine if the data should be replaced if it already
exists in the atmospheric field.
)--",
      .author    = {"Richard Larsson"},
      .out       = {"atmospheric_field"},
      .in        = {"atmospheric_field", "absorption_bands"},
      .gin       = {"basename",
                    "extrapolation",
                    "missing_is_zero",
                    "replace_existing"},
      .gin_type  = {"String", "String", "Index", "Index"},
      .gin_value = {std::nullopt, String{"Linear"}, Index{0}, Index{0}},
      .gin_desc  = {"The base name of the files",
                    "The extrapolation to use.",
                    "Whether or not to zero-out missing data",
                    "Whether or not to replace existing data"},
  };

  wsm_data["atmospheric_fieldAppendLineIsotopologueData"] = {
      .desc =
          R"--(Append isotopologue data to the atmospheric field based on line data

This will look at the valid ``basename`` for files matching base
data.  The base data file names are of the form: "species-n.xml" (e.g., "H2O-161.xml").
See :class:`~pyarts.arts.SpeciesIsotopeRecord` for valid isotopologue names.

See *InterpolationExtrapolation* for valid ``extrapolation``.

The ``missing_is_zero`` sets missing data to zero.

The ``replace_existing`` is used to determine if the data should be replaced if it already
exists in the atmospheric field.
)--",
      .author    = {"Richard Larsson"},
      .out       = {"atmospheric_field"},
      .in        = {"atmospheric_field", "absorption_bands"},
      .gin       = {"basename",
                    "extrapolation",
                    "missing_is_zero",
                    "replace_existing"},
      .gin_type  = {"String", "String", "Index", "Index"},
      .gin_value = {std::nullopt, String{"Linear"}, Index{0}, Index{0}},
      .gin_desc  = {"The base name of the files",
                    "The extrapolation to use.",
                    "Whether or not to zero-out missing data",
                    "Whether or not to replace existing data"},
  };

  wsm_data["atmospheric_fieldAppendLineLevelData"] = {
      .desc =
          R"--(Append NLTE data to the atmospheric field based on line data

This will look at the valid ``basename`` for files matching base
data.  The base data file names are of the form: "species-n QN1 N1 N1 QN2 N2 N2.xml" (e.g., "O2-66 J 1 1 N 0 0.xml").
See :class:`~pyarts.arts.SpeciesIsotopeRecord` for valid isotopologue names and
:class:`~pyarts.arts.QuantumNumberValue` for valid quantum numbers.

See *InterpolationExtrapolation* for valid ``extrapolation``.

The ``missing_is_zero`` sets missing data to zero.

The ``replace_existing`` is used to determine if the data should be replaced if it already
exists in the atmospheric field.
)--",
      .author    = {"Richard Larsson"},
      .out       = {"atmospheric_field"},
      .in        = {"atmospheric_field", "absorption_bands"},
      .gin       = {"basename",
                    "extrapolation",
                    "missing_is_zero",
                    "replace_existing"},
      .gin_type  = {"String", "String", "Index", "Index"},
      .gin_value = {std::nullopt, String{"Linear"}, Index{0}, Index{0}},
      .gin_desc  = {"The base name of the files",
                    "The extrapolation to use.",
                    "Whether or not to zero-out missing data",
                    "Whether or not to replace existing data"},
  };

  wsm_data["atmospheric_fieldAppendTagsSpeciesData"] = {
      .desc =
          R"--(Append species data to the atmospheric field based on species data

This will look at the valid ``basename`` for files matching base
data.  The base data file names are of the short-name form: "species.xml" (e.g., "H2O.xml").
See :class:`~pyarts.arts.SpeciesEnum` for valid short names.

See *InterpolationExtrapolation* for valid ``extrapolation``.

The ``missing_is_zero`` sets missing data to zero.

The ``replace_existing`` is used to determine if the data should be replaced if it already
exists in the atmospheric field.
)--",
      .author    = {"Richard Larsson"},
      .out       = {"atmospheric_field"},
      .in        = {"atmospheric_field", "absorption_species"},
      .gin       = {"basename",
                    "extrapolation",
                    "missing_is_zero",
                    "replace_existing"},
      .gin_type  = {"String", "String", "Index", "Index"},
      .gin_value = {std::nullopt, String{"Linear"}, Index{0}, Index{0}},
      .gin_desc  = {"The base name of the files",
                    "The extrapolation to use.",
                    "Whether or not to zero-out missing data",
                    "Whether or not to replace existing data"},
  };

  wsm_data["atmospheric_fieldAppendLookupTableSpeciesData"] = {
      .desc =
          R"--(Append species data to the atmospheric field based on species data

This will look at the valid ``basename`` for files matching base
data.  The base data file names are of the short-name form: "species.xml" (e.g., "H2O.xml").
See :class:`~pyarts.arts.SpeciesEnum` for valid short names.

See *InterpolationExtrapolation* for valid ``extrapolation``.

The ``missing_is_zero`` sets missing data to zero.

The ``replace_existing`` is used to determine if the data should be replaced if it already
exists in the atmospheric field.
)--",
      .author    = {"Richard Larsson"},
      .out       = {"atmospheric_field"},
      .in        = {"atmospheric_field", "absorption_lookup_table_data"},
      .gin       = {"basename",
                    "extrapolation",
                    "missing_is_zero",
                    "replace_existing"},
      .gin_type  = {"String", "String", "Index", "Index"},
      .gin_value = {std::nullopt, String{"Linear"}, Index{0}, Index{0}},
      .gin_desc  = {"The base name of the files",
                    "The extrapolation to use.",
                    "Whether or not to zero-out missing data",
                    "Whether or not to replace existing data"},
  };

  wsm_data["atmospheric_fieldAppendCIASpeciesData"] = {
      .desc =
          R"--(Append species data to the atmospheric field based on collision-induced data data

This will look at the valid ``basename`` for files matching base
data.  The base data file names are of the short-name form: "species.xml" (e.g., "H2O.xml").
See :class:`~pyarts.arts.SpeciesEnum` for valid short names.

See *InterpolationExtrapolation* for valid ``extrapolation``.

The ``missing_is_zero`` sets missing data to zero.

The ``replace_existing`` is used to determine if the data should be replaced if it already
exists in the atmospheric field.
)--",
      .author    = {"Richard Larsson"},
      .out       = {"atmospheric_field"},
      .in        = {"atmospheric_field", "absorption_cia_data"},
      .gin       = {"basename",
                    "extrapolation",
                    "missing_is_zero",
                    "replace_existing"},
      .gin_type  = {"String", "String", "Index", "Index"},
      .gin_value = {std::nullopt, String{"Linear"}, Index{0}, Index{0}},
      .gin_desc  = {"The base name of the files",
                    "The extrapolation to use.",
                    "Whether or not to zero-out missing data",
                    "Whether or not to replace existing data"},
  };

  wsm_data["atmospheric_fieldAppendXsecSpeciesData"] = {
      .desc =
          R"--(Append species data to the atmospheric field based on cross-section data

This will look at the valid ``basename`` for files matching base
data.  The base data file names are of the short-name form: "species.xml" (e.g., "H2O.xml").
See :class:`~pyarts.arts.SpeciesEnum` for valid short names.

See *InterpolationExtrapolation* for valid ``extrapolation``.

The ``missing_is_zero`` sets missing data to zero.

The ``replace_existing`` is used to determine if the data should be replaced if it already
exists in the atmospheric field.
)--",
      .author    = {"Richard Larsson"},
      .out       = {"atmospheric_field"},
      .in        = {"atmospheric_field", "absorption_xsec_fit_data"},
      .gin       = {"basename",
                    "extrapolation",
                    "missing_is_zero",
                    "replace_existing"},
      .gin_type  = {"String", "String", "Index", "Index"},
      .gin_value = {std::nullopt, String{"Linear"}, Index{0}, Index{0}},
      .gin_desc  = {"The base name of the files",
                    "The extrapolation to use.",
                    "Whether or not to zero-out missing data",
                    "Whether or not to replace existing data"},
  };

  wsm_data["atmospheric_fieldAppendPredefSpeciesData"] = {
      .desc =
          R"--(Append species data to the atmospheric field based on predefined model data

This will look at the valid ``basename`` for files matching base
data.  The base data file names are of the short-name form: "species.xml" (e.g., "H2O.xml").
See :class:`~pyarts.arts.SpeciesEnum` for valid short names.

See *InterpolationExtrapolation* for valid ``extrapolation``.

The ``missing_is_zero`` sets missing data to zero.

The ``replace_existing`` is used to determine if the data should be replaced if it already
exists in the atmospheric field.
)--",
      .author    = {"Richard Larsson"},
      .out       = {"atmospheric_field"},
      .in        = {"atmospheric_field", "absorption_predefined_model_data"},
      .gin       = {"basename",
                    "extrapolation",
                    "missing_is_zero",
                    "replace_existing"},
      .gin_type  = {"String", "String", "Index", "Index"},
      .gin_value = {std::nullopt, String{"Linear"}, Index{0}, Index{0}},
      .gin_desc  = {"The base name of the files",
                    "The extrapolation to use.",
                    "Whether or not to zero-out missing data",
                    "Whether or not to replace existing data"},
  };

  wsm_data["atmospheric_fieldAppendAbsorptionData"] = {
      .desc =
          R"--(Append data to the atmospheric field based all absorption data

See *InterpolationExtrapolation* for valid ``extrapolation``.

Wraps:

- *atmospheric_fieldAppendLineSpeciesData* if the workspace contains *absorption_bands*
- *atmospheric_fieldAppendLineIsotopologueData* if ``load_isot`` is true and if the workspace contains *absorption_bands*
- *atmospheric_fieldAppendLineLevelData* if ``load_nlte`` is true and if the workspace contains *absorption_bands*
- *atmospheric_fieldAppendTagsSpeciesData* if the workspace contains *absorption_species*
- *atmospheric_fieldAppendLookupTableSpeciesData* if the workspace contains *absorption_species*
- *atmospheric_fieldAppendCIASpeciesData* if the workspace contains *absorption_cia_data*
- *atmospheric_fieldAppendXsecSpeciesData* if the workspace contains *absorption_xsec_fit_data*
- *atmospheric_fieldAppendPredefSpeciesData* if the workspace contains *absorption_predefined_model_data*
)--",
      .author    = {"Richard Larsson"},
      .out       = {"atmospheric_field"},
      .in        = {"atmospheric_field"},
      .gin       = {"basename",
                    "extrapolation",
                    "missing_is_zero",
                    "replace_existing",
                    "load_isot",
                    "load_nlte"},
      .gin_type  = {"String", "String", "Index", "Index", "Index", "Index"},
      .gin_value = {std::nullopt,
                    String{"Linear"},
                    Index{0},
                    Index{0},
                    Index{0},
                    Index{0}},
      .gin_desc  = {"The base name of the files",
                    "The extrapolation to use.",
                    "Whether or not to zero-out missing data",
                    "Whether or not to replace existing data",
                    "Whether or not to load isotopologue data",
                    "Whether or not to load NLTE data"},
      .pass_workspace = true,
  };

  wsm_data["ReadCatalogData"] = {
      .desc =
          R"--(Reads split catalog data from a folder structure similar to ``arts-cat-data``

Wraps:

- *absorption_bandsReadSpeciesSplitCatalog* with "lines/" added to ``basename``
- *absorption_cia_dataReadSpeciesSplitCatalog* with "cia/" added to ``basename`` and ``robust`` = 0
- *absorption_xsec_fit_dataReadSpeciesSplitCatalog* with "xsec/" added to ``basename``
- *absorption_predefined_model_dataReadSpeciesSplitCatalog* with "predef/" added to ``basename`` and ``name_missing`` = 1
)--",
      .author    = {"Richard Larsson"},
      .out       = {"absorption_predefined_model_data",
                    "absorption_xsec_fit_data",
                    "absorption_cia_data",
                    "absorption_bands"},
      .in        = {"absorption_species"},
      .gin       = {"basename"},
      .gin_type  = {"String"},
      .gin_value = {String{}},
      .gin_desc  = {"Absolute or relative path to the data"},
  };

  wsm_data["absorption_bandsSetZeeman"] = {
      .desc = R"--(Set the Zeeman splitting for lines within the frequency range

See *SpeciesIsotope* for valid ``species``
)--",
      .author    = {"Richard Larsson"},
      .out       = {"absorption_bands"},
      .in        = {"absorption_bands"},
      .gin       = {"species", "fmin", "fmax", "on"},
      .gin_type  = {"SpeciesIsotope", "Numeric", "Numeric", "Index"},
      .gin_value = {std::nullopt, std::nullopt, std::nullopt, Index{1}},
      .gin_desc  = {"Isotopologue of the species",
                    "Minimum line frequency to set Zeeman splitting for",
                    "Maximum line frequency to set Zeeman splitting for",
                    "On or off"},
  };

  wsm_data["ray_path_pointBackground"] = {
      .desc =
          R"--(Sets *ray_path_point* to the expected background point of *ray_path*
)--",
      .author = {"Richard Larsson"},
      .out    = {"ray_path_point"},
      .in     = {"ray_path"},
  };

  wsm_data["ray_path_pointForeground"] = {
      .desc =
          R"--(Sets *ray_path_point* to the expected foreground point of *ray_path*
)--",
      .author = {"Richard Larsson"},
      .out    = {"ray_path_point"},
      .in     = {"ray_path"},
  };

  wsm_data["measurement_vectorFromOperatorPath"] = {
      .desc =
          R"--(Sets measurement vector by looping over all sensor elements

The core calculations happens inside the *spectral_radiance_operator*.
)--",
      .author    = {"Richard Larsson"},
      .out       = {"measurement_vector"},
      .in        = {"measurement_sensor",
                    "spectral_radiance_operator",
                    "ray_path_observer_agenda"},
      .gin       = {"exhaustive"},
      .gin_type  = {"Index"},
      .gin_value = {Index{0}},
      .gin_desc =
          {R"--(Boolean flag for whether or not the sensor elements are treated as exhaustive, i.e., all elements are understood to have the same frequency and pos-los grids)--"},
      .pass_workspace = true,
  };

  wsm_data["measurement_vectorFromSensor"] = {
      .desc =
          R"--(Sets measurement vector by looping over all sensor elements

The core calculations happens inside the *spectral_radiance_observer_agenda*.

User choices of *spectral_radiance_unit* does not adversely affect this method.
)--",
      .author    = {"Richard Larsson"},
      .out       = {"measurement_vector", "measurement_jacobian"},
      .in        = {"measurement_sensor",
                    "jacobian_targets",
                    "atmospheric_field",
                    "surface_field",
                    "spectral_radiance_unit",
                    "spectral_radiance_observer_agenda"},
      .gin       = {"exhaustive"},
      .gin_type  = {"Index"},
      .gin_value = {Index{0}},
      .gin_desc =
          {R"--(Boolean flag for whether or not the sensor elements are treated as exhaustive, i.e., all elements are understood to have the same frequency and pos-los grids)--"},
      .pass_workspace = true,
  };

  wsm_data["measurement_sensorSimple"] = {
      .desc =
          R"--(Sets a simple sensor

Sets one measurement vector sensor element entry per frequency in *frequency_grid*, a single polarization and a single pair of positions plus line-of-sight.

The resulting vector of sensor elements is not to be considered exhaustive by future calculations.
)--",
      .author    = {"Richard Larsson"},
      .out       = {"measurement_sensor"},
      .in        = {"frequency_grid"},
      .gin       = {"pos", "los", "pol"},
      .gin_type  = {"Vector3", "Vector2", "Stokvec"},
      .gin_value = {std::nullopt,
                    std::nullopt,
                    rtepack::to_stokvec(PolarizationChoice::I)},
      .gin_desc =
          {"A position [alt, lat, lon]",
           "A line of sight [zenith, azimuth]",
           "The polarization whos dot-product with the spectral radiance becomes the measurement"},
  };

  wsm_data["measurement_sensorGaussianFrequencyGrid"] = {
      .desc =
          R"--(Sets a sensor with a Gaussian channel opening on a fixed frequency grid

Each element has a frequency grid, a single polarization and a single pair of positions and line-of-sight.
The frequency grid may only consist of elements that are in the input frequency grid.

The Gaussian distribution by each element is defined by the ``f0_fwhm`` list of *Vector2* values.
In each *Vector2*, the first value is the frequency center (:math:`f_0`) and the second value is the full width at half maximum (:math:`\sigma`).
The frequency center must be positive.  The half maximum width must be non-negative, where a zero value means that the channel
is just the dirac delta function at the frequency center, which then must be in *frequency_grid*.

The freqeuncy grid of each channel is cut when :math:`\exp\left(-0.5 \left[\frac{f - f_0}{\sigma}\right]^2\right)`
is less than the value of ``weight_cutoff``.  Note that this means channels might end of with zero
frequency points.

The resulting vector of sensor elements can be considered exhaustive by future calculations if an only if
the weight cutoff is non-positive and all half width half maximums are positive.
Otherwise the vector is not exhaustive.
)--",
      .author = {"Richard Larsson"},
      .out    = {"measurement_sensor"},
      .in     = {"frequency_grid"},
      .gin    = {"f0_fwhm", "weight_cutoff", "pos", "los", "pol"},
      .gin_type =
          {"ArrayOfVector2", "Numeric", "Vector3", "Vector2", "Stokvec"},
      .gin_value = {std::nullopt,
                    Numeric{1e-3},
                    std::nullopt,
                    std::nullopt,
                    rtepack::to_stokvec(PolarizationChoice::I)},
      .gin_desc =
          {"List of [f0, fwhm]",
           "The weight cutoff",
           "A position [alt, lat, lon]",
           "A line of sight [zenith, azimuth]",
           "The polarization whos dot-product with the spectral radiance becomes the measurement"},
  };

  wsm_data["measurement_sensorGaussian"] = {
      .desc =
          R"--(Sets a sensor with a Gaussian channel opening on a computed frequency grid

Each element has a frequency grid, a single polarization and a single pair of positions and line-of-sight.

The Gaussian distribution by each element is defined by the ``f0_fwmh_df`` list of *Vector3* values.
In each *Vector3*, the first value is the frequency center (:math:`f_0`), the second value is the full width at half maximum (:math:`\sigma`),
and the last value is the frequency stepping between points (:math:`'Delta f`). All values must be positive.

The number of points per channel is :math:`1 + 2n` for the first :math:`n` that ensures that :math:`\exp\left(-0.5 \left[\frac{n\Delta f}{\sigma}\right]^2\right)` is less
than ``weight_cutoff``.  This keeps (:math:`f_0`) in the resulting frequency grid.

The resulting vector of sensor elements cannot be considered exhaustive in future calculations.
)--",
      .author = {"Richard Larsson"},
      .out    = {"measurement_sensor"},
      .gin    = {"f0_fwhm_df", "weight_cutoff", "pos", "los", "pol"},
      .gin_type =
          {"ArrayOfVector3", "Numeric", "Vector3", "Vector2", "Stokvec"},
      .gin_value = {std::nullopt,
                    Numeric{1e-3},
                    std::nullopt,
                    std::nullopt,
                    rtepack::to_stokvec(PolarizationChoice::I)},
      .gin_desc =
          {"List of [f0, fwhm, df]",
           "The weight cutoff",
           "A position [alt, lat, lon]",
           "A line of sight [zenith, azimuth]",
           "The polarization whos dot-product with the spectral radiance becomes the measurement"},
  };

  wsm_data["sun_pathFromObserverAgenda"] = {
      .desc =
          R"--(Find a path that hits the sun if possible

The algorithm finds the pair of angles with the least error in regards to angular zenith and 
azimuth offset from the sun.  It uses this pair of angles to compute said path.  The algorithm
is iterative.  It first finds the geometric pair of angles pointing at the sun.  It then
computes the path, using the space-facing path point's pointing offset relative to the sun
to change the angles in the four directions (up, left, right, down) until it finds a better
solution.  If no better solution is found, the algorithm it refines the angular search to half
for every level of refinement above 1, it then stops.

Note that special care is taken to eliminate surface intersections so that part of the sun may
still be hit if it is above the horizon.  If the sun is entirerly below the horizon, the path
will point close to the horizon.

The two control parameters are the ``angle_cut`` and ``just_hit``.  The ``angle_cut`` is the limit
in degrees to which the algorithm should search for a better solution.  The ``just_hit`` is a flag
that just returns the first time a path hits the sun.
)--",
      .author    = {"Richard Larsson"},
      .out       = {"sun_path"},
      .in        = {"surface_field", "ray_path_observer_agenda", "sun"},
      .gin       = {"pos", "angle_cut", "refinement", "just_hit"},
      .gin_type  = {"Vector3", "Numeric", "Index", "Index"},
      .gin_value = {std::nullopt, Numeric{0.0}, Index{1}, Index{0}},
      .gin_desc =
          {"An observer position [alt, lat, lon]",
           "The angle delta-cutoff in the iterative solver [0.0, ...]",
           "The refinement of the search algorithm (twice the power of this is the resultion)",
           "Whether or not it is enough to just hit the sun or if better accuracy is needed"},
      .pass_workspace = true,
  };

  wsm_data["ray_path_suns_pathFromPathObserver"] = {
      .desc =
          R"--(Wraps *sun_pathFromObserverAgenda* for all paths to all suns.
)--",
      .author = {"Richard Larsson"},
      .out    = {"ray_path_suns_path"},
      .in  = {"surface_field", "ray_path_observer_agenda", "ray_path", "suns"},
      .gin = {"angle_cut", "refinement", "just_hit"},
      .gin_type  = {"Numeric", "Index", "Index"},
      .gin_value = {Numeric{0.0}, Index{1}, Index{0}},
      .gin_desc =
          {"The angle delta-cutoff in the iterative solver [0.0, ...]",
           "The refinement of the search algorithm (twice the power of this is the resultion)",
           "Whether or not it is enough to just hit the sun or if better accuracy is needed"},
      .pass_workspace = true,
  };

  wsm_data["spectral_radianceSunsOrCosmicBackground"] = {
      .desc =
          R"--(Get the spectral radiance of a sun or of the cosmic background if no sun is hit.

Note that only the first sun is used if multiple suns are defined, so it is advantageous to
have sorted *suns* by distance before running this code.
)--",
      .author = {"Richard Larsson"},
      .out    = {"spectral_radiance"},
      .in     = {"frequency_grid", "ray_path_point", "suns", "surface_field"},
  };

  wsm_data["spectral_radianceSunOrCosmicBackground"] = {
      .desc =
          R"--(Get the spectral radiance of a sun or of the cosmic background if the sun is not hit.
)--",
      .author = {"Richard Larsson"},
      .out    = {"spectral_radiance"},
      .in     = {"frequency_grid", "sun_path", "sun", "surface_field"},
  };

  wsm_data["sunBlackbody"] = {
      .desc =
          R"--(Set *sun* to blackbody.

.. note::
    For a Sol-like sun there are huge differences in the UV-range
    between the actual sun spectrum and the blackbody spectrum
    with the effective temperature of the sun. The blackbody sun
    strongly overestimates the UV radiation.
)--",
      .author = {"Jon Petersen", "Richard Larsson"},
      .out    = {"sun"},
      .in     = {"frequency_grid"},
      .gin    = {"radius", "distance", "temperature", "latitude", "longitude"},
      .gin_type  = {"Numeric", "Numeric", "Numeric", "Numeric", "Numeric"},
      .gin_value = {6.963242e8, 1.495978707e11, 5772.0, 0.0, 0.0},
      .gin_desc =
          {"The radius of the sun in meter. "
           "Default is the radius of our sun. ",
           "The average distance between the sun and the planet in meter. "
           "Default value is set to 1 a.u. ",
           "The effective temperature of the suns photosphere in Kelvin. "
           "Default is the temperature of our sun - 5772 Kelvin ",
           "The latitude or the zenith position of the sun in the sky. ",
           "The longitude or azimuthal position of the sun in the sky. "},
  };

  wsm_data["sunsAddSun"] = {
      .desc   = "Add *sun* to *suns*, only exist for composability.\n",
      .author = {"Richard Larsson"},
      .out    = {"suns"},
      .in     = {"suns", "sun"},
  };

  wsm_data["ray_path_spectral_radiance_scatteringSunsFirstOrderRayleigh"] = {
      .desc     = R"--(Add *suns* to *ray_path_spectral_radiance_source*.
)--",
      .author   = {"Richard Larsson"},
      .out      = {"ray_path_spectral_radiance_scattering"},
      .in       = {"ray_path_propagation_matrix_scattering",
                   "ray_path",
                   "ray_path_suns_path",
                   "suns",
                   "jacobian_targets",
                   "frequency_grid",
                   "atmospheric_field",
                   "surface_field",
                   "propagation_matrix_agenda"},
      .gin      = {"rte_alonglos_v", "depolarization_factor", "hse_derivative"},
      .gin_type = {"Numeric", "Numeric", "Index"},
      .gin_value = {Numeric{0.0}, Numeric{0.0}, Index{0}},
      .gin_desc =
          {R"--(Velocity along the line-of-sight to consider for a RT calculation.)--",
           R"--(The depolarization factor to use.)--",
           "Flag to compute the hypsometric distance derivatives"},
      .pass_workspace = true,
  };

<<<<<<< HEAD
  wsm_data["spectral_radiance_disortClearskyDisort"] = {
      .desc =
          R"--(Computes the spectral radiance using DISORT in clearsky settings.
)--",
      .author    = {"Richard Larsson"},
      .gout      = {"spectral_radiance_disort",
                    "disort_quadrature_angles",
                    "disort_quadrature_weights"},
      .gout_type = {"Tensor3", "Vector", "Vector"},
      .gout_desc =
          {"Tensor3 of disort intensities [(ray_path - 1) x frequency_grid x NQuad]",
           "Disort quadrature angles [NQuad]",
           "Disort quadrature weights [NQuad / 2] - only the positive half, the negative half is the same"},
      .in        = {"ray_path",
                    "ray_path_atmospheric_point",
                    "ray_path_propagation_matrix",
                    "ray_path_frequency_grid"},
      .gin       = {"NQuad", "NLeg", "NFourier"},
      .gin_type  = {"Index", "Index", "Index"},
      .gin_value = {Index{4}, Index{-1}, Index{-1}},
      .gin_desc =
          {"Number of quadrature angles to use",
           "Number of internal Legendre polynomials to use (-1 defaults to NQuad).",
           "Number of internal Fourier modes to use (-1 defaults to NLeg)"},
=======
  wsm_data["atmospheric_fieldFromModelState"] = {
      .desc   = R"--(Sets *atmospheric_field* to the state of the model.
)--",
      .author = {"Richard Larsson"},
      .out    = {"atmospheric_field"},
      .in     = {"atmospheric_field", "model_state_vector", "jacobian_targets"},
  };

  wsm_data["surface_fieldFromModelState"] = {
      .desc   = R"--(Sets *surface_field* to the state of the model.
)--",
      .author = {"Richard Larsson"},
      .out    = {"surface_field"},
      .in     = {"surface_field", "model_state_vector", "jacobian_targets"},
  };

  wsm_data["absorption_bandsFromModelState"] = {
      .desc   = R"--(Sets *absorption_bands* to the state of the model.
)--",
      .author = {"Richard Larsson"},
      .out    = {"absorption_bands"},
      .in     = {"absorption_bands", "model_state_vector", "jacobian_targets"},
  };

  wsm_data["model_state_vectorSize"] = {
      .desc =
          R"--(Sets *model_state_vector* to the size *jacobian_targets* demand.

Warning:

    Does not zero out existing data. Use *model_state_vectorZero* if that is desired.
)--",
      .author = {"Richard Larsson"},
      .out    = {"model_state_vector"},
      .in     = {"jacobian_targets"},
  };

  wsm_data["model_state_vectorZero"] = {
      .desc   = R"--(Sets *model_state_vector* to 0.0
)--",
      .author = {"Richard Larsson"},
      .out    = {"model_state_vector"},
      .in     = {"model_state_vector"},
  };

  wsm_data["model_state_vectorFromAtmosphere"] = {
      .desc   = R"--(Sets *model_state_vector*'s atmospheric part.
)--",
      .author = {"Richard Larsson"},
      .out    = {"model_state_vector"},
      .in     = {"model_state_vector", "atmospheric_field", "jacobian_targets"},
  };

  wsm_data["model_state_vectorFromSurface"] = {
      .desc   = R"--(Sets *model_state_vector*'s surface part.
)--",
      .author = {"Richard Larsson"},
      .out    = {"model_state_vector"},
      .in     = {"model_state_vector", "surface_field", "jacobian_targets"},
  };

  wsm_data["model_state_vectorFromBands"] = {
      .desc   = R"--(Sets *model_state_vector*'s absorption line part.
)--",
      .author = {"Richard Larsson"},
      .out    = {"model_state_vector"},
      .in     = {"model_state_vector", "absorption_bands", "jacobian_targets"},
  };

  wsm_data["ray_path_transmission_matrixFromPath"] = {
      .desc      = R"--(Gets the transmission matrix in layers along the path.

The assumption is that each path variable forms a layer from the 
ray path.  So there is a reduction in size by one.  A demand therefore
is that there are at least 2 points in the path.

The derivatives first dimensions are also 2, the first for the derivative wrt
the level before and one for the level after.
)--",
      .author    = {"Richard Larsson"},
      .out       = {"ray_path_transmission_matrix",
                    "ray_path_transmission_matrix_jacobian"},
      .in        = {"ray_path_propagation_matrix",
                    "ray_path_propagation_matrix_jacobian",
                    "ray_path",
                    "ray_path_atmospheric_point",
                    "surface_field",
                    "jacobian_targets"},
      .gin       = {"hse_derivative"},
      .gin_type  = {"Index"},
      .gin_value = {Index{0}},
      .gin_desc  = {"Flag to compute the hypsometric distance derivatives"},
  };

  wsm_data["spectral_radianceStepByStep"] = {
      .desc   = R"--(Gets the spectral radiance from the path.

This uses a step-by-step solver to propagate background radiation along the path.
)--",
      .author = {"Richard Larsson"},
      .out    = {"spectral_radiance"},
      .in     = {"ray_path_transmission_matrix",
                 "ray_path_spectral_radiance_source",
                 "spectral_radiance_background"},
  };

  wsm_data["spectral_radianceCumulativeEmission"] = {
      .desc   = R"--(Gets the spectral radiance from the path emission.

Also get the Jacobian of the spectral radiance with regards to the
path parameters.
)--",
      .author = {"Richard Larsson"},
      .out    = {"spectral_radiance", "ray_path_spectral_radiance_jacobian"},
      .in     = {"ray_path_transmission_matrix",
                 "ray_path_transmission_matrix_cumulative",
                 "ray_path_transmission_matrix_jacobian",
                 "ray_path_spectral_radiance_source",
                 "ray_path_spectral_radiance_source_jacobian",
                 "spectral_radiance_background"},
  };

  wsm_data["spectral_radianceCumulativeTransmission"] = {
      .desc   = R"--(Gets the spectral radiance from the path transmission.

Also get the Jacobian of the spectral radiance with regards to the
path parameters.
)--",
      .author = {"Richard Larsson"},
      .out    = {"spectral_radiance", "ray_path_spectral_radiance_jacobian"},
      .in     = {"ray_path_transmission_matrix",
                 "ray_path_transmission_matrix_cumulative",
                 "ray_path_transmission_matrix_jacobian",
                 "spectral_radiance_background"},
  };

  wsm_data["OEM"] = {
      .desc   = R"(Inversion by the so called optimal estimation method (OEM).

Work in progress ...

The cost function to minimise, including a normalisation with length"
of *measurement_vector*, is::

cost = cost_y + cost_x

where::

cost_y = 1/m * [y-yf]' * covmat_se_inv * [y-yf]
cost_x = 1/m * [x-xa]' * covmat_sx_inv * [x-xa]

The current implementation provides 3 methods for the minimization of
the cost functional: Linear, Gauss-Newton and Levenberg-Marquardt.
The Gauss-Newton minimizer attempts to find a minimum solution by 
fitting a quadratic function to the cost functional. The linear minimizer
is a special case of the Gauss-Newton method, since for a linear forward
model the exact solution of the minimization problem is obtained after
the first step. The Levenberg-Marquardt method adaptively constrains the
search region for the next iteration step by means of the so-called gamma-factor.
This makes the method more suitable for strongly non-linear problems.
If the gamma-factor is 0, Levenberg-Marquardt and Gauss-Newton method
are identical. Each minimization method (li,gn,lm) has an indirect
variant (li_cg,gn_cg,lm_cg), which uses the conjugate gradient solver
for the linear system that has to be solved in each minimzation step.
This of advantage for very large problems, that would otherwise require
the computation of expensive matrix products.

Description of the special input arguments:

- ``method``: One of the following:

- ``"li"``: A linear problem is assumed and a single iteration is performed.
- ``"li_cg"``: A linear problem is assumed and solved using the CG solver.
- ``"gn"``: Non-linear, with Gauss-Newton iteration scheme.
- ``"gn_cg"``: Non-linear, with Gauss-Newton and conjugate gradient solver.
- ``"lm"``: Non-linear, with Levenberg-Marquardt (LM) iteration scheme.
- ``"lm_cg"``: Non-linear, with Levenberg-Marquardt (LM) iteration scheme and conjugate gradient solver.

- ``max_start_cost``:
No inversion is done if the cost matching the a priori state is above
this value. If set to a negative value, all values are accepted.
This argument also controls if the start cost is calculated. If
set to <= 0, the start cost in ``oem_diagnostics`` is set to NaN
when using "li" and "gn".
- ``x_norm``:
A normalisation vector for *model_state_vector*. A normalisation of *model_state_vector* can be needed
due to limited numerical precision. If this vector is set to be empty
no normalisation is done (defualt case). Otherwise, this must be a
vector with same length as *model_state_vector*, just having values above zero.
Elementwise division between *model_state_vector* and ``x_norm`` (x./x_norm) shall give
a vector where all values are in the order of unity. Maybe the best
way to set ``x_norm`` is x_norm = sqrt( diag( Sx ) ).
- ``max_iter``:
Maximum number of iterations to perform. No effect for "li".
- ``stop_dx``:\n"
Iteration stop criterion. The criterion used is the same as given
in Rodgers\' "Inverse Methods for Atmospheric Sounding"
- ``lm_ga_settings``:
Settings controlling the gamma factor, part of the "LM" method.
This is a vector of length 6, having the elements (0-based index):

    0. Start value.
    1. Fractional decrease after succesfull iteration.
    2. Fractional increase after unsuccessful iteration.
    3. Maximum allowed value. If the value is passed, the inversion
        is halted.
    4. Lower treshold. If the threshold is passed, gamma is set to zero.
        If gamma must be increased from zero, gamma is set to this value.
    5. Gamma limit. This is an additional stop criterion. Convergence
        is not considered until there has been one succesful iteration
        having a gamma <= this value.

The default setting triggers an error if "lm" is selected.
- ``clear matrices``:
    With this flag set to 1, *measurement_jacobian* and ``measurement_gain_matrix`` are returned as empty
    matrices.
- ``display_progress``:
    Controls if there is any screen output. The overall report level
    is ignored by this WSM.
)",
      .author = {"Patrick Eriksson"},
      .out =
          {
              "model_state_vector",
              "measurement_vector_fitted",
              "measurement_jacobian",
          },
      .gout =
          {
              "measurement_gain_matrix",
              "oem_diagnostics",
              "lm_ga_history",
              "errors",
          },
      .gout_type =
          {
              "Matrix",
              "Vector",
              "Vector",
              "ArrayOfString",
          },
      .gout_desc =
          {
              "Contribution function (or gain) matrix",
              "Basic diagnostics of an OEM type inversion",
              "The series of gamma values for a Marquardt-levenberg inversion",
              "Errors encountered during OEM execution",
          },
      .in =
          {
              "model_state_vector",
              "measurement_vector_fitted",
              "measurement_jacobian",
              "model_state_vector_apriori",
              "model_state_covariance_matrix",
              "measurement_vector",
              "measurement_vector_error_covariance_matrix",
              "jacobian_targets",
              "inversion_iterate_agenda",
          },
      .gin =
          {
              "method",
              "max_start_cost",
              "model_state_covariance_matrix_normalization",
              "max_iter",
              "stop_dx",
              "lm_ga_settings",
              "clear_matrices",
              "display_progress",
          },
      .gin_type =
          {
              "String",
              "Numeric",
              "Vector",
              "Index",
              "Numeric",
              "Vector",
              "Index",
              "Index",
          },
      .gin_value =
          {
              std::nullopt,
              Numeric{std::numeric_limits<Numeric>::infinity()},
              Vector{},
              Index{10},
              Numeric{0.01},
              Vector{},
              Index{0},
              Index{0},
          },
      .gin_desc =
          {
              "Iteration method. For this and all options below, see further above",
              "Maximum allowed value of cost function at start",
              "Normalisation of Sx",
              "Maximum number of iterations",
              "Stop criterion for iterative inversions",
              "Settings associated with the ga factor of the LM method",
              "An option to save memory",
              "Flag to control if inversion diagnostics shall be printed on the screen",
          },
      .pass_workspace = true,
  };

  wsm_data["model_state_vector_aprioriFromState"] = {
      .desc =
          R"(Sets the a priori state of the model state vector to the current state.
)",
      .author = {"Richard Larsson"},
      .out    = {"model_state_vector_apriori"},
      .in     = {"model_state_vector"},
  };

  wsm_data["measurement_vector_fittedFromMeasurement"] = {
      .desc =
          R"(Sets the fitted measurement vector to the current measurement vector.
)",
      .author = {"Richard Larsson"},
      .out    = {"measurement_vector_fitted"},
      .in     = {"measurement_vector"},
  };

  wsm_data["model_state_covariance_matrixInit"] = {
      .desc =
          R"(Initialises the model state covariance matrix to the identity matrix.
)",
      .author = {"Richard Larsson"},
      .out    = {"model_state_covariance_matrix"},
  };

  wsm_data["model_state_covariance_matrixAddSpeciesVMR"] = {
      .desc =
          R"(Set a species model state covariance matrix element.
)",
      .author    = {"Richard Larsson"},
      .out       = {"model_state_covariance_matrix"},
      .in        = {"model_state_covariance_matrix", "jacobian_targets"},
      .gin       = {"species", "data"},
      .gin_type  = {"SpeciesEnum", "Matrix,Sparse"},
      .gin_value = {std::nullopt, std::nullopt},
      .gin_desc  = {"The species to set the covariance matrix for",
                    "The data to set the covariance matrix to"},
  };

  wsm_data["measurement_vector_error_covariance_matrixConstant"] = {
      .desc =
          R"(Sets a constant measurement vector error covariance matrix.
)",
      .author    = {"Richard Larsson"},
      .out       = {"measurement_vector_error_covariance_matrix"},
      .in        = {"measurement_sensor"},
      .gin       = {"value"},
      .gin_type  = {"Numeric"},
      .gin_value = {std::nullopt},
      .gin_desc  = {"The value of the covariance matrix diagonal"},
>>>>>>> 940414a7
  };

  /*
  LEAVE THIS LAST AS IT REQUIRES THE DATA ABOVE TO FUNCTION
  */
  for (auto& m : internal_meta_methods()) {
    wsm_data[m.name] = m.create(wsm_data);
  }

  return wsm_data;
} catch (std::exception& e) {
  throw std::runtime_error(
      var_string("Cannot create workspace methods:\n\n", e.what()));
}

const std::unordered_map<std::string, WorkspaceMethodInternalRecord>&
internal_workspace_methods() {
  static const auto wsm_data = internal_workspace_methods_create();
  return wsm_data;
}<|MERGE_RESOLUTION|>--- conflicted
+++ resolved
@@ -3322,7 +3322,6 @@
       .pass_workspace = true,
   };
 
-<<<<<<< HEAD
   wsm_data["spectral_radiance_disortClearskyDisort"] = {
       .desc =
           R"--(Computes the spectral radiance using DISORT in clearsky settings.
@@ -3347,7 +3346,8 @@
           {"Number of quadrature angles to use",
            "Number of internal Legendre polynomials to use (-1 defaults to NQuad).",
            "Number of internal Fourier modes to use (-1 defaults to NLeg)"},
-=======
+  };
+
   wsm_data["atmospheric_fieldFromModelState"] = {
       .desc   = R"--(Sets *atmospheric_field* to the state of the model.
 )--",
@@ -3706,7 +3706,6 @@
       .gin_type  = {"Numeric"},
       .gin_value = {std::nullopt},
       .gin_desc  = {"The value of the covariance matrix diagonal"},
->>>>>>> 940414a7
   };
 
   /*
