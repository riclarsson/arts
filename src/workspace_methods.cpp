--- conflicted
+++ resolved
@@ -593,8 +593,6 @@
           {R"--(The path to the split catalog files)--",
            R"--(Flag to name models that are missing)--",
            R"--(Flag to otherwise (if not name_missing is true) ignore missing models)--"},
-<<<<<<< HEAD
-=======
   };
 
   wsm_data["atmospheric_fieldRegrid"] = {
@@ -650,7 +648,6 @@
            "The latitude grid",
            "The longitude grid",
            "The extrapolation to use (post regridding - pre regridding the current extrapolation is used)"},
->>>>>>> dabc79e1
   };
 
   wsm_data["absorption_bandsFromAbsorbtionLines"] = {
